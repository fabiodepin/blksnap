/* SPDX-License-Identifier: GPL-2.0 */
#pragma once
#include <linux/types.h>
#include <linux/list.h>
#include <linux/mm.h>
#include <linux/kref.h>
#include <linux/uuid.h>
#include <linux/spinlock.h>
#include <linux/rwsem.h>
#include <linux/fs.h>
#include "big_buffer.h"
#include "event_queue.h"

struct tracker;
struct diff_storage;
struct snapimage;
/**
 * struct snapshot - Snapshot structure.
 * @link:
<<<<<<< HEAD
 *	The list header allows to store snapshots in a linked list.
=======
 *  [TBD]
>>>>>>> eae960d4
 * @kref:
 *	Protects the structure from being released during the processing of
 *	an IOCTL.
 * @id:
 *	UUID of snapshot.
 * @is_taken:
 *	Flag that the snapshot was taken.
<<<<<<< HEAD
 * @diff_storage:
 *	A pointer to the difference storage of this snapshot.
 * @count:
 *	The number of block devices in the snapshot. This number
 *	corresponds to the size of arrays of pointers to trackers
 *	and snapshot images.
 * @tracker_array:
 *	Array of pointers to block device trackers.
 * @snapimage_array:
 *	Array of pointers to images of snapshots of block devices.
 *
 * A snapshot corresponds to a single backup session and provides snapshot
 * images for multiple block devices. Several backup sessions can be
 * performed at the same time, which means that several snapshots can
 * exist at the same time. However, the original block device can only
 * belong to one snapshot. Creating multiple snapshots from the same block
 * device is not allowed.
 *
 * A UUID is used to identify the snapshot.
 *
=======
 * @lock:
 *  [TBD]
 * @diff_storage:
 *  [TBD]
 * @count:
 *  [TBD]
 * @tracker_array:
 *  [TBD]
 * @snapimage_array:
 *  [TBD]
>>>>>>> eae960d4
 */
struct snapshot {
	struct list_head link;
	struct kref kref;
	uuid_t id;
	bool is_taken;
	struct diff_storage *diff_storage;
	int count;
	struct tracker **tracker_array;
	struct snapimage **snapimage_array;
};

void snapshot_done(void);

int snapshot_create(struct blk_snap_dev_t *dev_id_array, unsigned int count,
		    uuid_t *id);
int snapshot_destroy(uuid_t *id);
int snapshot_append_storage(uuid_t *id, struct blk_snap_dev_t dev_id,
			    struct big_buffer *ranges,
			    unsigned int range_count);
int snapshot_take(uuid_t *id);
struct event *snapshot_wait_event(uuid_t *id, unsigned long timeout_ms);
int snapshot_collect(unsigned int *pcount, uuid_t __user *id_array);
int snapshot_collect_images(uuid_t *id,
			    struct blk_snap_image_info __user *image_info_array,
			    unsigned int *pcount);
int snapshot_mark_dirty_blocks(dev_t image_dev_id,
			       struct blk_snap_block_range *block_ranges,
			       unsigned int count);<|MERGE_RESOLUTION|>--- conflicted
+++ resolved
@@ -17,11 +17,7 @@
 /**
  * struct snapshot - Snapshot structure.
  * @link:
-<<<<<<< HEAD
  *	The list header allows to store snapshots in a linked list.
-=======
- *  [TBD]
->>>>>>> eae960d4
  * @kref:
  *	Protects the structure from being released during the processing of
  *	an IOCTL.
@@ -29,7 +25,6 @@
  *	UUID of snapshot.
  * @is_taken:
  *	Flag that the snapshot was taken.
-<<<<<<< HEAD
  * @diff_storage:
  *	A pointer to the difference storage of this snapshot.
  * @count:
@@ -50,18 +45,6 @@
  *
  * A UUID is used to identify the snapshot.
  *
-=======
- * @lock:
- *  [TBD]
- * @diff_storage:
- *  [TBD]
- * @count:
- *  [TBD]
- * @tracker_array:
- *  [TBD]
- * @snapimage_array:
- *  [TBD]
->>>>>>> eae960d4
  */
 struct snapshot {
 	struct list_head link;

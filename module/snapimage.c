// SPDX-License-Identifier: GPL-2.0
#define pr_fmt(fmt) KBUILD_MODNAME "-snapimage: " fmt
#include <linux/slab.h>
#include <linux/cdrom.h>
#include <linux/blk-mq.h>
#include <linux/blk_snap.h>
<<<<<<< HEAD
#endif
=======
>>>>>>> 76b510c9
#include "memory_checker.h"
#include "snapimage.h"
#include "diff_area.h"
#include "chunk.h"
#include "cbt_map.h"

#define SNAPIMAGE_MAX_DEVICES 2048

static unsigned int _major;
static DEFINE_IDR(_minor_idr);
static DEFINE_SPINLOCK(_minor_lock);

static void free_minor(int minor)
{
	spin_lock(&_minor_lock);
	idr_remove(&_minor_idr, minor);
	spin_unlock(&_minor_lock);
}

static int new_minor(int *minor, void *ptr)
{
	int ret;

	idr_preload(GFP_KERNEL);
	spin_lock(&_minor_lock);

	ret = idr_alloc(&_minor_idr, ptr, 0, 1 << MINORBITS, GFP_NOWAIT);

	spin_unlock(&_minor_lock);
	idr_preload_end();

	if (ret < 0)
		return ret;

	*minor = ret;
	return 0;
}

static inline void snapimage_unprepare_worker(struct snapimage *snapimage)
{
	kthread_flush_worker(&snapimage->worker);
	kthread_stop(snapimage->worker_task);
}

static int snapimage_kthread_worker_fn(void *worker_ptr)
{
	current->flags |= PF_LOCAL_THROTTLE | PF_MEMALLOC_NOIO;
	return kthread_worker_fn(worker_ptr);
}

static inline int snapimage_prepare_worker(struct snapimage *snapimage)
{
	struct task_struct *task;

	kthread_init_worker(&snapimage->worker);

	task = kthread_run(snapimage_kthread_worker_fn, &snapimage->worker,
			   BLK_SNAP_IMAGE_NAME "%d",
			   MINOR(snapimage->image_dev_id));
	if (IS_ERR(task))
		return -ENOMEM;

	set_user_nice(task, MIN_NICE);

	snapimage->worker_task = task;
	return 0;
}

struct snapimage_cmd {
	struct kthread_work work;
};

static void snapimage_queue_work(struct kthread_work *work)
{
	struct snapimage_cmd *cmd =
		container_of(work, struct snapimage_cmd, work);
	struct request *rq = blk_mq_rq_from_pdu(cmd);
	struct snapimage *snapimage = rq->q->queuedata;
	blk_status_t status = BLK_STS_OK;
	struct bio_vec bvec;
	struct req_iterator iter;
	struct diff_area_image_ctx io_ctx;
	sector_t pos = blk_rq_pos(rq);

	diff_area_throttling_io(snapimage->diff_area);
	diff_area_image_ctx_init(&io_ctx, snapimage->diff_area,
				 op_is_write(req_op(rq)));
	rq_for_each_segment(bvec, rq, iter) {
		status = diff_area_image_io(&io_ctx, &bvec, &pos);
		if (unlikely(status != BLK_STS_OK))
			break;
	}
	diff_area_image_ctx_done(&io_ctx);

	blk_mq_end_request(rq, status);
}

static int snapimage_init_request(struct blk_mq_tag_set *set,
				  struct request *rq, unsigned int hctx_idx,
				  unsigned int numa_node)
{
	struct snapimage_cmd *cmd = blk_mq_rq_to_pdu(rq);

	kthread_init_work(&cmd->work, snapimage_queue_work);
	return 0;
}

/*
 * Cannot fall asleep in the context of this function, as we are under
 * rwsem lockdown.
 */
static blk_status_t snapimage_queue_rq(struct blk_mq_hw_ctx *hctx,
				       const struct blk_mq_queue_data *bd)
{
	int ret;
	struct request *rq = bd->rq;
	struct snapimage *snapimage = rq->q->queuedata;
	struct snapimage_cmd *cmd = blk_mq_rq_to_pdu(rq);

	blk_mq_start_request(rq);

	if (unlikely(!snapimage->is_ready)) {
		blk_mq_end_request(rq, BLK_STS_NOSPC);
		return BLK_STS_NOSPC;
	}

	if (op_is_write(req_op(rq))) {
		ret = cbt_map_set_both(snapimage->cbt_map, blk_rq_pos(rq),
				       blk_rq_sectors(rq));
		if (unlikely(ret)) {
			blk_mq_end_request(rq, BLK_STS_IOERR);
			return BLK_STS_IOERR;
		}
	}

	kthread_queue_work(&snapimage->worker, &cmd->work);
	return BLK_STS_OK;
}

static const struct blk_mq_ops mq_ops = {
	.queue_rq = snapimage_queue_rq,
	.init_request = snapimage_init_request,
};

const struct block_device_operations bd_ops = {
	.owner = THIS_MODULE,
};

static inline int snapimage_alloc_tag_set(struct snapimage *snapimage)
{
	struct blk_mq_tag_set *set = &snapimage->tag_set;

	set->ops = &mq_ops;
	set->nr_hw_queues = 1;
	set->nr_maps = 1;
	set->queue_depth = 128;
	set->numa_node = NUMA_NO_NODE;
	set->flags = BLK_MQ_F_SHOULD_MERGE | BLK_MQ_F_STACKING;

	set->cmd_size = sizeof(struct snapimage_cmd);
	set->driver_data = snapimage;

	return blk_mq_alloc_tag_set(set);
}

void snapimage_free(struct snapimage *snapimage)
{
	pr_info("Snapshot image disk [%u:%u] delete\n",
		MAJOR(snapimage->image_dev_id), MINOR(snapimage->image_dev_id));

	blk_mq_freeze_queue(snapimage->disk->queue);
	snapimage->is_ready = false;
	blk_mq_unfreeze_queue(snapimage->disk->queue);

	snapimage_unprepare_worker(snapimage);

	del_gendisk(snapimage->disk);
	blk_cleanup_disk(snapimage->disk);
	blk_mq_free_tag_set(&snapimage->tag_set);

	diff_area_put(snapimage->diff_area);
	cbt_map_put(snapimage->cbt_map);

	free_minor(MINOR(snapimage->image_dev_id));
	kfree(snapimage);
	memory_object_dec(memory_object_snapimage);
}

struct snapimage *snapimage_create(struct diff_area *diff_area,
				   struct cbt_map *cbt_map)
{
	int ret = 0;
	int minor;
	struct snapimage *snapimage = NULL;
	struct gendisk *disk;

	snapimage = kzalloc(sizeof(struct snapimage), GFP_KERNEL);
	if (snapimage == NULL)
		return ERR_PTR(-ENOMEM);
	memory_object_inc(memory_object_snapimage);

	ret = new_minor(&minor, snapimage);
	if (ret) {
		pr_err("Failed to allocate minor for snapshot image device. errno=%d\n",
		       abs(ret));
		goto fail_free_image;
	}

	snapimage->is_ready = true;
	snapimage->capacity = cbt_map->device_capacity;
	snapimage->image_dev_id = MKDEV(_major, minor);
	pr_info("Create snapshot image device [%u:%u] for original device [%u:%u]\n",
		MAJOR(snapimage->image_dev_id),
		MINOR(snapimage->image_dev_id),
		MAJOR(diff_area->orig_bdev->bd_dev),
		MINOR(diff_area->orig_bdev->bd_dev));

	ret = snapimage_prepare_worker(snapimage);
	if (ret) {
		pr_err("Failed to prepare worker thread. errno=%d\n", abs(ret));
		goto fail_free_minor;
	}

	ret = snapimage_alloc_tag_set(snapimage);
	if (ret) {
		pr_err("Failed to allocate tag set. errno=%d\n", abs(ret));
		goto fail_free_worker;
	}

	disk = blk_mq_alloc_disk(&snapimage->tag_set, snapimage);
	if (IS_ERR(disk)) {
		ret = PTR_ERR(disk);
		pr_err("Failed to allocate disk. errno=%d\n", abs(ret));
		goto fail_free_tagset;
	}

	blk_queue_max_hw_sectors(disk->queue, BLK_DEF_MAX_SECTORS);
	blk_queue_flag_set(QUEUE_FLAG_NOMERGES, disk->queue);

	if (snprintf(disk->disk_name, DISK_NAME_LEN, "%s%d",
		     BLK_SNAP_IMAGE_NAME, minor) < 0) {
		pr_err("Unable to set disk name for snapshot image device: invalid minor %u\n",
		       minor);
		ret = -EINVAL;
		goto fail_cleanup_disk;
	}
	pr_debug("Snapshot image disk name [%s]\n", disk->disk_name);

	disk->flags = 0;
<<<<<<< HEAD
#ifdef GENHD_FL_NO_PART_SCAN
	disk->flags |= GENHD_FL_NO_PART_SCAN;
#else
=======
>>>>>>> 76b510c9
	disk->flags |= GENHD_FL_NO_PART;
	disk->major = _major;
	disk->first_minor = minor;
	disk->minors = 1; /* One disk has only one partition */

	disk->fops = &bd_ops;
	disk->private_data = snapimage;
	snapimage->disk = disk;

	set_capacity(disk, snapimage->capacity);
	pr_debug("Snapshot image device capacity %lld bytes\n",
		 (u64)(snapimage->capacity << SECTOR_SHIFT));

	diff_area_get(diff_area);
	snapimage->diff_area = diff_area;
	cbt_map_get(cbt_map);
	snapimage->cbt_map = cbt_map;

	ret = add_disk(disk);
	if (ret) {
		pr_err("Failed to add disk [%s] for snapshot image device\n",
		       disk->disk_name);
		goto fail_cleanup_disk;
	}

	return snapimage;

fail_cleanup_disk:
	blk_cleanup_disk(disk);
fail_free_tagset:
	blk_mq_free_tag_set(&snapimage->tag_set);
fail_free_worker:
	snapimage_unprepare_worker(snapimage);
fail_free_minor:
	free_minor(minor);
fail_free_image:
	kfree(snapimage);
	memory_object_dec(memory_object_snapimage);
	return ERR_PTR(ret);
}

int snapimage_init(void)
{
	int mj = 0;

	mj = register_blkdev(mj, BLK_SNAP_IMAGE_NAME);
	if (mj < 0) {
		pr_err("Failed to register snapshot image block device. errno=%d\n",
		       abs(mj));
		return mj;
	}
	_major = mj;
	pr_info("Snapshot image block device major %d was registered\n",
		_major);

	return 0;
}

void snapimage_done(void)
{
	unregister_blkdev(_major, BLK_SNAP_IMAGE_NAME);
	pr_info("Snapshot image block device [%d] was unregistered\n", _major);

	idr_destroy(&_minor_idr);
}

int snapimage_major(void)
{
	return _major;
<<<<<<< HEAD
}

#ifdef BLK_SNAP_DEBUG_SECTOR_STATE
int snapimage_get_chunk_state(struct snapimage *snapimage, sector_t sector,
			      struct blk_snap_sector_state *state)
{
	int ret;

	ret = diff_area_get_sector_state(snapimage->diff_area, sector,
					 &state->chunk_state);
	if (ret)
		return ret;

	ret = cbt_map_get_sector_state(snapimage->cbt_map, sector,
				       &state->snap_number_prev,
				       &state->snap_number_curr);
	if (ret)
		return ret;
	{
		char buf[SECTOR_SIZE];

		ret = diff_area_get_sector_image(snapimage->diff_area, sector,
						 buf /*&state->buf*/);
		if (ret)
			return ret;

		pr_info("sector #%llu", sector);
		print_hex_dump(KERN_INFO, "data header: ", DUMP_PREFIX_OFFSET,
			       32, 1, buf, 96, true);
	}

	return 0;
}
#endif
=======
}
>>>>>>> 76b510c9
<|MERGE_RESOLUTION|>--- conflicted
+++ resolved
@@ -3,16 +3,21 @@
 #include <linux/slab.h>
 #include <linux/cdrom.h>
 #include <linux/blk-mq.h>
+#ifdef STANDALONE_BDEVFILTER
+#include "blk_snap.h"
+#else
 #include <linux/blk_snap.h>
-<<<<<<< HEAD
-#endif
-=======
->>>>>>> 76b510c9
+#endif
 #include "memory_checker.h"
 #include "snapimage.h"
 #include "diff_area.h"
 #include "chunk.h"
 #include "cbt_map.h"
+
+#ifdef BLK_SNAP_DEBUGLOG
+#undef pr_debug
+#define pr_debug(fmt, ...) printk(KERN_INFO pr_fmt(fmt), ##__VA_ARGS__)
+#endif
 
 #define SNAPIMAGE_MAX_DEVICES 2048
 
@@ -184,9 +189,16 @@
 
 	snapimage_unprepare_worker(snapimage);
 
+#ifdef HAVE_BLK_MQ_ALLOC_DISK
 	del_gendisk(snapimage->disk);
 	blk_cleanup_disk(snapimage->disk);
 	blk_mq_free_tag_set(&snapimage->tag_set);
+#else
+	del_gendisk(snapimage->disk);
+	blk_cleanup_queue(snapimage->queue);
+	blk_mq_free_tag_set(&snapimage->tag_set);
+	put_disk(snapimage->disk);
+#endif
 
 	diff_area_put(snapimage->diff_area);
 	cbt_map_put(snapimage->cbt_map);
@@ -203,6 +215,9 @@
 	int minor;
 	struct snapimage *snapimage = NULL;
 	struct gendisk *disk;
+#ifndef HAVE_BLK_MQ_ALLOC_DISK
+	struct request_queue *queue;
+#endif
 
 	snapimage = kzalloc(sizeof(struct snapimage), GFP_KERNEL);
 	if (snapimage == NULL)
@@ -237,12 +252,33 @@
 		goto fail_free_worker;
 	}
 
+#ifdef HAVE_BLK_MQ_ALLOC_DISK
 	disk = blk_mq_alloc_disk(&snapimage->tag_set, snapimage);
 	if (IS_ERR(disk)) {
 		ret = PTR_ERR(disk);
 		pr_err("Failed to allocate disk. errno=%d\n", abs(ret));
 		goto fail_free_tagset;
 	}
+#else
+	queue = blk_mq_init_queue(&snapimage->tag_set);
+	if (IS_ERR(queue)) {
+		ret = PTR_ERR(queue);
+		pr_err("Failed to allocate queue. errno=%d\n", abs(ret));
+		goto fail_free_tagset;
+	}
+
+	disk = alloc_disk(1);
+	if (!disk) {
+		pr_err("Failed to allocate disk\n");
+		goto fail_free_queue;
+	}
+	disk->queue = queue;
+
+	snapimage->queue = queue;
+	snapimage->queue->queuedata = snapimage;
+
+	blk_queue_bounce_limit(snapimage->queue, BLK_BOUNCE_HIGH);
+#endif
 
 	blk_queue_max_hw_sectors(disk->queue, BLK_DEF_MAX_SECTORS);
 	blk_queue_flag_set(QUEUE_FLAG_NOMERGES, disk->queue);
@@ -257,13 +293,11 @@
 	pr_debug("Snapshot image disk name [%s]\n", disk->disk_name);
 
 	disk->flags = 0;
-<<<<<<< HEAD
 #ifdef GENHD_FL_NO_PART_SCAN
 	disk->flags |= GENHD_FL_NO_PART_SCAN;
 #else
-=======
->>>>>>> 76b510c9
 	disk->flags |= GENHD_FL_NO_PART;
+#endif
 	disk->major = _major;
 	disk->first_minor = minor;
 	disk->minors = 1; /* One disk has only one partition */
@@ -281,17 +315,26 @@
 	cbt_map_get(cbt_map);
 	snapimage->cbt_map = cbt_map;
 
+#ifdef HAVE_ADD_DISK_RESULT
 	ret = add_disk(disk);
 	if (ret) {
 		pr_err("Failed to add disk [%s] for snapshot image device\n",
 		       disk->disk_name);
 		goto fail_cleanup_disk;
 	}
-
+#else
+	add_disk(disk);
+#endif
 	return snapimage;
 
 fail_cleanup_disk:
+#ifdef HAVE_BLK_MQ_ALLOC_DISK
 	blk_cleanup_disk(disk);
+#else
+	del_gendisk(disk);
+fail_free_queue:
+	blk_cleanup_queue(queue);
+#endif
 fail_free_tagset:
 	blk_mq_free_tag_set(&snapimage->tag_set);
 fail_free_worker:
@@ -332,7 +375,6 @@
 int snapimage_major(void)
 {
 	return _major;
-<<<<<<< HEAD
 }
 
 #ifdef BLK_SNAP_DEBUG_SECTOR_STATE
@@ -366,7 +408,4 @@
 
 	return 0;
 }
-#endif
-=======
-}
->>>>>>> 76b510c9
+#endif
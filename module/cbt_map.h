--- conflicted
+++ resolved
@@ -35,7 +35,6 @@
  *	The previous sequential number of changes. This number is used to identify the
  *	blocks that were changed between the penultimate snapshot and the last snapshot.
  * @generation_id:
-<<<<<<< HEAD
  *	UUID of the generation of changes.
  * @is_corrupted:
  *	A flag that the change tracking data is no longer reliable.
@@ -60,14 +59,6 @@
  * To provide the ability to mount a snapshot image as writeable, it is
  * possible to make changes to both of these tables simultaneously.
  *
-=======
- *	Since one byte is allocated to track changes in one block, the change
- *	table is created again at the 255th snapshot. At the same time, a new
- *	unique generation identifier is generated. Tracking changes is
- *	possible only for tables of the same generation.
- *@is_corrupted:
- *	A flag that defines that the change tracking data is no longer reliable.
->>>>>>> eae960d4
  */
 struct cbt_map {
 	struct kref kref;

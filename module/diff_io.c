--- conflicted
+++ resolved
@@ -37,11 +37,7 @@
 	async->notify_cb(async->ctx);
 }
 
-#ifdef HAVE_LP_FILTER
-void diff_io_endio(struct bio *bio)
-#else
 static void diff_io_endio(struct bio *bio)
-#endif
 {
 	struct diff_io *diff_io = bio->bi_private;
 
@@ -49,12 +45,6 @@
 	if (bio->bi_status != BLK_STS_OK)
 		diff_io->error = -EIO;
 
-<<<<<<< HEAD
-	if (diff_io->is_sync_io)
-		complete(&diff_io->notify.sync.completion);
-	else
-		queue_work(system_wq, &diff_io->notify.async.work);
-=======
 	if (atomic_dec_and_test(&diff_io->bio_count)) {
 		if (diff_io->is_sync_io)
 			complete(&diff_io->notify.sync.completion);
@@ -62,7 +52,6 @@
 			queue_work(system_wq, &diff_io->notify.async.work);
 	}
 
->>>>>>> 77139d8c
 	bio_put(bio);
 }
 
@@ -79,10 +68,7 @@
 #endif
 	diff_io->error = 0;
 	diff_io->is_write = is_write;
-<<<<<<< HEAD
-=======
 	atomic_set(&diff_io->bio_count, 0);
->>>>>>> 77139d8c
 
 	return diff_io;
 }
@@ -126,145 +112,6 @@
 	return round_up(sectors, SECTOR_IN_PAGE) / SECTOR_IN_PAGE;
 }
 
-<<<<<<< HEAD
-
-=======
-#ifdef HAVE_BIO_MAX_PAGES
-int diff_io_do(struct diff_io *diff_io, struct diff_region *diff_region,
-	       struct diff_buffer *diff_buffer, const bool is_nowait)
-{
-	int ret = 0;
-	struct bio *bio;
-	struct bio_list bio_list_head = BIO_EMPTY_LIST;
-	struct page **current_page_ptr;
-	sector_t processed = 0;
-
-	if (unlikely(!check_page_aligned(diff_region->sector))) {
-		pr_err("Difference storage block should be aligned to PAGE_SIZE\n");
-		return -EINVAL;
-	}
-
-	if (unlikely(calc_page_count(diff_region->count) >
-		     diff_buffer->page_count)) {
-		pr_err("The difference storage block is larger than the buffer size\n");
-		return -EINVAL;
-	}
-
-	// Append bio with datas to bio_list
-	current_page_ptr = diff_buffer->pages;
-	while (processed < diff_region->count) {
-		sector_t offset = 0;
-		sector_t portion;
-		unsigned short nr_iovecs;
-
-		portion = diff_region->count - processed;
-		nr_iovecs = calc_page_count(portion);
-
-		if (nr_iovecs > BIO_MAX_PAGES) {
-			nr_iovecs = BIO_MAX_PAGES;
-			portion = BIO_MAX_PAGES * SECTORS_IN_PAGE;
-		}
-
-		if (is_nowait) {
-			bio = bio_alloc_bioset(GFP_NOIO | GFP_NOWAIT, nr_iovecs,
-					       &diff_io_bioset);
-			if (unlikely(!bio)) {
-				ret = -EAGAIN;
-				goto fail;
-			}
-		} else {
-			bio = bio_alloc_bioset(GFP_NOIO, nr_iovecs,
-					       &diff_io_bioset);
-			if (unlikely(!bio)) {
-				ret = -ENOMEM;
-				goto fail;
-			}
-		}
-
-#ifndef HAVE_LP_FILTER
-		bio_set_flag(bio, BIO_FILTERED);
-#endif
-		bio->bi_end_io = diff_io_endio;
-		bio->bi_private = diff_io;
-		bio_set_dev(bio, diff_region->bdev);
-		bio->bi_iter.bi_sector = diff_region->sector + processed;
-
-		bio_set_op_attrs(bio,
-				 diff_io->is_write ? REQ_OP_WRITE : REQ_OP_READ,
-				 REQ_SYNC | REQ_IDLE | REQ_FUA);
-
-		while (offset < portion) {
-			sector_t bvec_len_sect;
-			unsigned int bvec_len;
-
-			bvec_len_sect = min_t(sector_t, SECTORS_IN_PAGE,
-					      portion - offset);
-			bvec_len =
-				(unsigned int)(bvec_len_sect << SECTOR_SHIFT);
-
-			if (unlikely(bio_full(bio, bvec_len))) {
-				ret = -EFAULT;
-				goto fail;
-			}
-			/* All pages offset aligned to PAGE_SIZE */
-			__bio_add_page(bio, *current_page_ptr, bvec_len, 0);
-
-			current_page_ptr++;
-			offset += bvec_len_sect;
-		}
-
-		bio_list_add(&bio_list_head, bio);
-		atomic_inc(&diff_io->bio_count);
-
-		processed += offset;
-	}
-
-	// Append last sync bio to bio_list
-	if (is_nowait) {
-		bio = bio_alloc_bioset(GFP_NOIO | GFP_NOWAIT, nr_iovecs,
-					       &diff_io_bioset);
-		if (unlikely(!bio)) {
-			ret = -EAGAIN;
-			goto fail;
-		}
-	} else {
-		bio = bio_alloc_bioset(GFP_NOIO, nr_iovecs, &diff_io_bioset);
-		if (unlikely(!bio)) {
-			ret = -ENOMEM;
-			goto fail;
-		}
-	}
-
-#ifndef HAVE_LP_FILTER
-	bio_set_flag(bio, BIO_FILTERED);
-#endif
-	bio->bi_end_io = diff_io_endio;
-	bio->bi_private = diff_io;
-	bio_set_dev(bio, diff_region->bdev);
-	bio->bi_iter.bi_sector = 0;
-
-	bio_set_op_attrs(bio,
-			 diff_io->is_write ? REQ_OP_WRITE : REQ_OP_READ,
-			 REQ_SYNC | REQ_PREFLUSH);
-	bio_list_add(&bio_list_head, bio);
-	atomic_inc(&diff_io->bio_count);
-
-	//sumbit all bio
-	while ((bio = bio_list_pop(&bio_list_head)))
-		submit_bio_noacct(bio);
-
-	if (diff_io->is_sync_io)
-		wait_for_completion_io(&diff_io->notify.sync.completion);
-
-	return 0;
-fail:
-	pr_err("%s failed\n", __FUNCTION__);
-	while ((bio = bio_list_pop(&bio_list_head)))
-		bio_put(bio);
-	return ret;
-}
-#else
->>>>>>> 77139d8c
 int diff_io_do(struct diff_io *diff_io, struct diff_region *diff_region,
 	       struct diff_buffer *diff_buffer, const bool is_nowait)
 {
@@ -318,13 +165,8 @@
 	}
 	atomic_set(&diff_io->bio_count, 2);
 
-<<<<<<< HEAD
-=======
 	// submit bio with datas
-#ifndef HAVE_LP_FILTER
->>>>>>> 77139d8c
 	bio_set_flag(bio, BIO_FILTERED);
-
 	bio->bi_end_io = diff_io_endio;
 	bio->bi_private = diff_io;
 	bio_set_dev(bio, diff_region->bdev);
@@ -351,17 +193,10 @@
 		current_page_ptr++;
 		processed += bvec_len_sect;
 	}
-<<<<<<< HEAD
-
 	submit_bio_noacct(bio);
 
-=======
-	submit_bio_noacct(bio);
-
 	// submit flush bio
-#ifndef HAVE_LP_FILTER
 	bio_set_flag(flush_bio, BIO_FILTERED);
-#endif
 	flush_bio->bi_end_io = diff_io_endio;
 	flush_bio->bi_private = diff_io;
 	bio_set_dev(flush_bio, diff_region->bdev);
@@ -372,20 +207,14 @@
 			 REQ_SYNC | REQ_PREFLUSH);
 	submit_bio_noacct(flush_bio);
 
->>>>>>> 77139d8c
 	if (diff_io->is_sync_io)
 		wait_for_completion_io(&diff_io->notify.sync.completion);
 
 	return 0;
-<<<<<<< HEAD
-}
-=======
 fail:
 	if (bio)
 		bio_put(bio);
 	if (flush_bio)
 		bio_put(flush_bio);
 	return ret;
-}
-#endif
->>>>>>> 77139d8c
+}
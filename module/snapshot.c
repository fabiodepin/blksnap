// SPDX-License-Identifier: GPL-2.0
#define pr_fmt(fmt) KBUILD_MODNAME "-snapshot: " fmt
#include <linux/slab.h>
#include <linux/sched/mm.h>
#include <linux/blk_snap.h>
#ifdef CONFIG_BLK_SNAP_DEBUG_MEMORY_LEAK
#include "memory_checker.h"
#endif
#include "snapshot.h"
#include "tracker.h"
#include "diff_storage.h"
#include "diff_area.h"
#include "snapimage.h"
#include "cbt_map.h"

LIST_HEAD(snapshots);
DECLARE_RWSEM(snapshots_lock);

static void snapshot_release(struct snapshot *snapshot)
{
	int inx;
	unsigned int current_flag;

	pr_info("Release snapshot %pUb\n", &snapshot->id);

	/* Destroy all snapshot images. */
	for (inx = 0; inx < snapshot->count; ++inx) {
		struct snapimage *snapimage = snapshot->snapimage_array[inx];

		if (snapimage)
			snapimage_free(snapimage);
	}

	/* Flush and freeze fs on each original block device. */
	for (inx = 0; inx < snapshot->count; ++inx) {
		struct tracker *tracker = snapshot->tracker_array[inx];

		if (!tracker || !tracker->diff_area)
			continue;

		if (freeze_bdev(tracker->diff_area->orig_bdev))
			pr_err("Failed to freeze device [%u:%u]\n",
			       MAJOR(tracker->dev_id), MINOR(tracker->dev_id));
	}

<<<<<<< HEAD
#ifdef CONFIG_BLK_SNAP_SNAPSHOT_BDEVFILTER_LOCK
	/* Lock filters. */
=======
>>>>>>> 3592f920
	pr_info("Lock trackers\n");
	for (inx = 0; inx < snapshot->count; inx++)
		tracker_lock(snapshot->tracker_array[inx]);

	current_flag = memalloc_noio_save();
	/* Set tracker as available for new snapshots. */
	for (inx = 0; inx < snapshot->count; ++inx)
		tracker_release_snapshot(snapshot->tracker_array[inx]);
	memalloc_noio_restore(current_flag);

<<<<<<< HEAD
#ifdef CONFIG_BLK_SNAP_SNAPSHOT_BDEVFILTER_LOCK
	/* Unlock filters. */
	for (inx = 0; inx < snapshot->count; inx++)
		tracker_unlock(snapshot->tracker_array[inx]);
	pr_info("Trackers have been unlocked\n");
#endif
=======
	for (inx = 0; inx < snapshot->count; inx++)
		tracker_unlock(snapshot->tracker_array[inx]);
	pr_info("Trackers have been unlocked\n");

>>>>>>> 3592f920
	/* Thaw fs on each original block device. */
	for (inx = 0; inx < snapshot->count; ++inx) {
		struct tracker *tracker = snapshot->tracker_array[inx];

		if (!tracker || !tracker->diff_area)
			continue;

		if (thaw_bdev(tracker->diff_area->orig_bdev))
			pr_err("Failed to thaw device [%u:%u]\n",
			       MAJOR(tracker->dev_id), MINOR(tracker->dev_id));
	}

	/* Destroy diff area for each tracker. */
	for (inx = 0; inx < snapshot->count; ++inx) {
		struct tracker *tracker = snapshot->tracker_array[inx];

		if (tracker) {
			diff_area_put(tracker->diff_area);
			tracker->diff_area = NULL;

			tracker_put(tracker);
			snapshot->tracker_array[inx] = NULL;
		}
	}
}

static void snapshot_free(struct kref *kref)
{
	struct snapshot *snapshot = container_of(kref, struct snapshot, kref);

	if (snapshot->is_taken)
		snapshot_release(snapshot);

	kfree(snapshot->snapimage_array);
#ifdef CONFIG_BLK_SNAP_DEBUG_MEMORY_LEAK
	if (snapshot->snapimage_array)
		memory_object_dec(memory_object_snapimage_array);
#endif
	kfree(snapshot->tracker_array);
#ifdef CONFIG_BLK_SNAP_DEBUG_MEMORY_LEAK
	if (snapshot->tracker_array)
		memory_object_dec(memory_object_tracker_array);
#endif

	diff_storage_put(snapshot->diff_storage);

	kfree(snapshot);
#ifdef CONFIG_BLK_SNAP_DEBUG_MEMORY_LEAK
	memory_object_dec(memory_object_snapshot);
#endif
}

static inline void snapshot_get(struct snapshot *snapshot)
{
	kref_get(&snapshot->kref);
};
static inline void snapshot_put(struct snapshot *snapshot)
{
	if (likely(snapshot))
		kref_put(&snapshot->kref, snapshot_free);
};

static struct snapshot *snapshot_new(unsigned int count)
{
	int ret;
	struct snapshot *snapshot = NULL;

	snapshot = kzalloc(sizeof(struct snapshot), GFP_KERNEL);
	if (!snapshot) {
		ret = -ENOMEM;
		goto fail;
	}
#ifdef CONFIG_BLK_SNAP_DEBUG_MEMORY_LEAK
	memory_object_inc(memory_object_snapshot);
#endif
	snapshot->tracker_array = kcalloc(count, sizeof(void *), GFP_KERNEL);
	if (!snapshot->tracker_array) {
		ret = -ENOMEM;
		goto fail_free_snapshot;
	}
#ifdef CONFIG_BLK_SNAP_DEBUG_MEMORY_LEAK
	memory_object_inc(memory_object_tracker_array);
#endif
	snapshot->snapimage_array = kcalloc(count, sizeof(void *), GFP_KERNEL);
	if (!snapshot->snapimage_array) {
		ret = -ENOMEM;
		goto fail_free_trackers;
	}
#ifdef CONFIG_BLK_SNAP_DEBUG_MEMORY_LEAK
	memory_object_inc(memory_object_snapimage_array);
#endif
	snapshot->diff_storage = diff_storage_new();
	if (!snapshot->diff_storage) {
		ret = -ENOMEM;
		goto fail_free_snapimage;
	}

	INIT_LIST_HEAD(&snapshot->link);
	kref_init(&snapshot->kref);
	uuid_gen(&snapshot->id);
	snapshot->is_taken = false;

	return snapshot;

fail_free_snapimage:
	kfree(snapshot->snapimage_array);
#ifdef CONFIG_BLK_SNAP_DEBUG_MEMORY_LEAK
	if (snapshot->snapimage_array)
		memory_object_dec(memory_object_snapimage_array);
#endif

fail_free_trackers:
	kfree(snapshot->tracker_array);
#ifdef CONFIG_BLK_SNAP_DEBUG_MEMORY_LEAK
	if (snapshot->tracker_array)
		memory_object_dec(memory_object_tracker_array);
#endif

fail_free_snapshot:
	kfree(snapshot);
#ifdef CONFIG_BLK_SNAP_DEBUG_MEMORY_LEAK
	if (snapshot)
		memory_object_dec(memory_object_snapshot);
#endif
fail:
	return ERR_PTR(ret);
}

void snapshot_done(void)
{
	struct snapshot *snapshot;

	pr_debug("Cleanup snapshots\n");
	do {
		down_write(&snapshots_lock);
		snapshot = list_first_entry_or_null(&snapshots, struct snapshot,
						    link);
		if (snapshot)
			list_del(&snapshot->link);
		up_write(&snapshots_lock);

		snapshot_put(snapshot);
	} while (snapshot);
}

int snapshot_create(struct blk_snap_dev_t *dev_id_array, unsigned int count,
		    uuid_t *id)
{
	struct snapshot *snapshot = NULL;
	int ret;
	unsigned int inx;

	pr_info("Create snapshot for devices:\n");
	for (inx = 0; inx < count; ++inx)
		pr_info("\t%u:%u\n", dev_id_array[inx].mj,
			dev_id_array[inx].mn);

	snapshot = snapshot_new(count);
	if (IS_ERR(snapshot)) {
		pr_err("Unable to create snapshot: failed to allocate snapshot structure\n");
		return PTR_ERR(snapshot);
	}

	ret = -ENODEV;
	for (inx = 0; inx < count; ++inx) {
		dev_t dev_id =
			MKDEV(dev_id_array[inx].mj, dev_id_array[inx].mn);
		struct tracker *tracker;

		tracker = tracker_create_or_get(dev_id);
		if (IS_ERR(tracker)) {
			pr_err("Unable to create snapshot\n");
			pr_err("Failed to add device [%u:%u] to snapshot tracking\n",
			       MAJOR(dev_id), MINOR(dev_id));
			ret = PTR_ERR(tracker);
			goto fail;
		}

		snapshot->tracker_array[inx] = tracker;
		snapshot->count++;
	}

	down_write(&snapshots_lock);
	list_add_tail(&snapshots, &snapshot->link);
	up_write(&snapshots_lock);

	uuid_copy(id, &snapshot->id);
	pr_info("Snapshot %pUb was created\n", &snapshot->id);
	return 0;
fail:
	pr_err("Snapshot cannot be created\n");

	snapshot_put(snapshot);
	return ret;
}

static struct snapshot *snapshot_get_by_id(uuid_t *id)
{
	struct snapshot *snapshot = NULL;
	struct snapshot *s;

	down_read(&snapshots_lock);
	if (list_empty(&snapshots))
		goto out;

	list_for_each_entry(s, &snapshots, link) {
		if (uuid_equal(&s->id, id)) {
			snapshot = s;
			snapshot_get(snapshot);
			break;
		}
	}
out:
	up_read(&snapshots_lock);
	return snapshot;
}

int snapshot_destroy(uuid_t *id)
{
	struct snapshot *snapshot = NULL;

	pr_info("Destroy snapshot %pUb\n", id);
	down_write(&snapshots_lock);

	if (!list_empty(&snapshots)) {
		struct snapshot *s = NULL;

		list_for_each_entry(s, &snapshots, link) {
			if (uuid_equal(&s->id, id)) {
				snapshot = s;
				list_del(&snapshot->link);
				break;
			}
		}
	}
	up_write(&snapshots_lock);

	if (!snapshot) {
		pr_err("Unable to destroy snapshot: cannot find snapshot by id %pUb\n",
		       id);
		return -ENODEV;
	}

	snapshot_put(snapshot);
#ifdef CONFIG_BLK_SNAP_DEBUG_MEMORY_LEAK
	pr_debug("blksnap memory consumption:\n");
	memory_object_print();
#endif
	return 0;
}

int snapshot_append_storage(uuid_t *id, struct blk_snap_dev_t dev_id,
			    struct big_buffer *ranges, unsigned int range_count)
{
	int ret = 0;
	struct snapshot *snapshot;

	snapshot = snapshot_get_by_id(id);
	if (!snapshot)
		return -ESRCH;

	ret = diff_storage_append_block(snapshot->diff_storage,
					MKDEV(dev_id.mj, dev_id.mn), ranges,
					range_count);
	snapshot_put(snapshot);
	return ret;
}

int snapshot_take(uuid_t *id)
{
	int ret = 0;
	struct snapshot *snapshot;
	int inx;
	unsigned int current_flag;

	snapshot = snapshot_get_by_id(id);
	if (!snapshot)
		return -ESRCH;

	if (snapshot->is_taken) {
		ret = -EALREADY;
		goto out;
	}

	if (!snapshot->count) {
		ret = -ENODEV;
		goto out;
	}

	/* Allocate diff area for each device in the snapshot. */
	for (inx = 0; inx < snapshot->count; inx++) {
		struct tracker *tracker = snapshot->tracker_array[inx];
		struct diff_area *diff_area;

		if (!tracker)
			continue;

		diff_area =
			diff_area_new(tracker->dev_id, snapshot->diff_storage);
		if (IS_ERR(diff_area)) {
			ret = PTR_ERR(diff_area);
			goto fail;
		}
		tracker->diff_area = diff_area;
	}

	/* Try to flush and freeze file system on each original block device. */
	for (inx = 0; inx < snapshot->count; inx++) {
		struct tracker *tracker = snapshot->tracker_array[inx];

		if (!tracker)
			continue;

		if (freeze_bdev(tracker->diff_area->orig_bdev))
			pr_err("Failed to freeze device [%u:%u]\n",
			       MAJOR(tracker->dev_id), MINOR(tracker->dev_id));
	}

<<<<<<< HEAD
#ifdef CONFIG_BLK_SNAP_SNAPSHOT_BDEVFILTER_LOCK
	/* Lock filters. */
=======
>>>>>>> 3592f920
	pr_info("Lock trackers\n");
	for (inx = 0; inx < snapshot->count; inx++)
		tracker_lock(snapshot->tracker_array[inx]);
	current_flag = memalloc_noio_save();

	/* Take snapshot - switch CBT tables and enable COW logic for each tracker. */
	for (inx = 0; inx < snapshot->count; inx++) {
		if (!snapshot->tracker_array[inx])
			continue;
		ret = tracker_take_snapshot(snapshot->tracker_array[inx]);
		if (ret) {
			pr_err("Unable to take snapshot: failed to capture snapshot %pUb\n",
			       &snapshot->id);

			break;
		}
	}

	if (ret) {
		while (inx--) {
			struct tracker *tracker = snapshot->tracker_array[inx];

			if (tracker)
				tracker_release_snapshot(tracker);
		}
	} else
		snapshot->is_taken = true;

	memalloc_noio_restore(current_flag);
<<<<<<< HEAD
#ifdef CONFIG_BLK_SNAP_SNAPSHOT_BDEVFILTER_LOCK
	/* Unlock filters. */
	for (inx = 0; inx < snapshot->count; inx++)
		tracker_unlock(snapshot->tracker_array[inx]);
	pr_info("Trackers have been unlocked\n");
#endif
=======

	for (inx = 0; inx < snapshot->count; inx++)
		tracker_unlock(snapshot->tracker_array[inx]);
	pr_info("Trackers have been unlocked\n");

>>>>>>> 3592f920
	/* Thaw file systems on original block devices. */

	for (inx = 0; inx < snapshot->count; inx++) {
		struct tracker *tracker = snapshot->tracker_array[inx];

		if (!tracker)
			continue;

		if (thaw_bdev(tracker->diff_area->orig_bdev))
			pr_err("Failed to thaw device [%u:%u]\n",
			       MAJOR(tracker->dev_id), MINOR(tracker->dev_id));
	}

	if (ret)
		goto fail;

	pr_info("Snapshot was taken successfully\n");

	/**
	 * Sometimes a snapshot is in the state of corrupt immediately
	 * after it is taken.
	 */
	for (inx = 0; inx < snapshot->count; inx++) {
		struct tracker *tracker = snapshot->tracker_array[inx];

		if (!tracker)
			continue;

		if (diff_area_is_corrupted(tracker->diff_area)) {
			pr_err("Unable to freeze devices [%u:%u]: diff area is corrupted\n",
			       MAJOR(tracker->dev_id), MINOR(tracker->dev_id));
			ret = -EFAULT;
			goto fail;
		}
	}

	/* Create all image block devices. */
	for (inx = 0; inx < snapshot->count; inx++) {
		struct snapimage *snapimage;
		struct tracker *tracker = snapshot->tracker_array[inx];

		snapimage =
			snapimage_create(tracker->diff_area, tracker->cbt_map);
		if (IS_ERR(snapimage)) {
			ret = PTR_ERR(snapimage);
			pr_err("Failed to create snapshot image for device [%u:%u] with error=%d\n",
			       MAJOR(tracker->dev_id), MINOR(tracker->dev_id),
			       ret);
			break;
		}
		snapshot->snapimage_array[inx] = snapimage;
	}

	goto out;
fail:
	pr_err("Unable to take snapshot: failed to capture snapshot %pUb\n",
	       &snapshot->id);

	down_write(&snapshots_lock);
	list_del(&snapshot->link);
	up_write(&snapshots_lock);
	snapshot_put(snapshot);
out:
	snapshot_put(snapshot);
	return ret;
}

struct event *snapshot_wait_event(uuid_t *id, unsigned long timeout_ms)
{
	struct snapshot *snapshot;
	struct event *event;

	//pr_debug("Wait event\n");
	snapshot = snapshot_get_by_id(id);
	if (!snapshot)
		return ERR_PTR(-ESRCH);

	event = event_wait(&snapshot->diff_storage->event_queue, timeout_ms);

	snapshot_put(snapshot);
	return event;
}

static inline int uuid_copy_to_user(uuid_t __user *dst, const uuid_t *src)
{
	int len;

	len = copy_to_user(dst, src, sizeof(uuid_t));
	if (len)
		return -ENODATA;
	return 0;
}

int snapshot_collect(unsigned int *pcount, uuid_t __user *id_array)
{
	int ret = 0;
	int inx = 0;
	struct snapshot *s;

	pr_debug("Collect snapshots\n");

	down_read(&snapshots_lock);
	if (list_empty(&snapshots))
		goto out;

	if (!id_array) {
		list_for_each_entry(s, &snapshots, link)
			inx++;
		goto out;
	}

	list_for_each_entry(s, &snapshots, link) {
		if (inx >= *pcount) {
			ret = -ENODATA;
			goto out;
		}

		ret = uuid_copy_to_user(&id_array[inx], &s->id);
		if (ret) {
			pr_err("Unable to collect snapshots: failed to copy data to user buffer\n");
			goto out;
		}

		inx++;
	}
out:
	up_read(&snapshots_lock);
	*pcount = inx;
	return ret;
}

int snapshot_collect_images(
	uuid_t *id, struct blk_snap_image_info __user *user_image_info_array,
	unsigned int *pcount)
{
	int ret = 0;
	int inx;
	unsigned long len;
	struct blk_snap_image_info *image_info_array = NULL;
	struct snapshot *snapshot;

	pr_debug("Collect images for snapshots\n");

	snapshot = snapshot_get_by_id(id);
	if (!snapshot)
		return -ESRCH;

	if (!snapshot->is_taken) {
		ret = -ENODEV;
		goto out;
	}

	pr_debug("Found snapshot with %d devices\n", snapshot->count);
	if (!user_image_info_array) {
		pr_debug(
			"Unable to collect snapshot images: users buffer is not set\n");
		goto out;
	}

	if (*pcount < snapshot->count) {
		ret = -ENODATA;
		goto out;
	}

	image_info_array =
		kcalloc(snapshot->count, sizeof(struct blk_snap_image_info),
			GFP_KERNEL);
	if (!image_info_array) {
		pr_err("Unable to collect snapshot images: not enough memory.\n");
		ret = -ENOMEM;
		goto out;
	}
#ifdef CONFIG_BLK_SNAP_DEBUG_MEMORY_LEAK
	memory_object_inc(memory_object_blk_snap_image_info);
#endif
	for (inx = 0; inx < snapshot->count; inx++) {
		if (snapshot->tracker_array[inx]) {
			dev_t orig_dev_id =
				snapshot->tracker_array[inx]->dev_id;

			pr_debug("Original [%u:%u]\n",
				 MAJOR(orig_dev_id),
				 MINOR(orig_dev_id));
			image_info_array[inx].orig_dev_id.mj =
				MAJOR(orig_dev_id);
			image_info_array[inx].orig_dev_id.mn =
				MINOR(orig_dev_id);
		}

		if (snapshot->snapimage_array[inx]) {
			dev_t image_dev_id =
				snapshot->snapimage_array[inx]->image_dev_id;

			pr_debug("Image [%u:%u]\n",
				 MAJOR(image_dev_id),
				 MINOR(image_dev_id));
			image_info_array[inx].image_dev_id.mj =
				MAJOR(image_dev_id);
			image_info_array[inx].image_dev_id.mn =
				MINOR(image_dev_id);
		}
	}

	len = copy_to_user(user_image_info_array, image_info_array,
			   snapshot->count *
				   sizeof(struct blk_snap_image_info));
	if (len != 0) {
		pr_err("Unable to collect snapshot images: failed to copy data to user buffer\n");
		ret = -ENODATA;
	}
out:
	*pcount = snapshot->count;

	kfree(image_info_array);
#ifdef CONFIG_BLK_SNAP_DEBUG_MEMORY_LEAK
	if (image_info_array)
		memory_object_dec(memory_object_blk_snap_image_info);
#endif
	snapshot_put(snapshot);

	return ret;
}

int snapshot_mark_dirty_blocks(dev_t image_dev_id,
			       struct blk_snap_block_range *block_ranges,
			       unsigned int count)
{
	int ret = 0;
	int inx = 0;
	struct snapshot *s;
	struct cbt_map *cbt_map = NULL;

	pr_debug("Marking [%d] dirty blocks for device [%u:%u]\n", count,
		 MAJOR(image_dev_id), MINOR(image_dev_id));

	down_read(&snapshots_lock);
	if (list_empty(&snapshots))
		goto out;

	list_for_each_entry(s, &snapshots, link) {
		for (inx = 0; inx < s->count; inx++) {
			if (s->snapimage_array[inx]->image_dev_id ==
			    image_dev_id) {
				cbt_map = s->snapimage_array[inx]->cbt_map;
				break;
			}
		}

		inx++;
	}
	if (!cbt_map) {
		pr_err("Cannot find snapshot image device [%u:%u]\n",
		       MAJOR(image_dev_id), MINOR(image_dev_id));
		ret = -ENODEV;
		goto out;
	}

	ret = cbt_map_mark_dirty_blocks(cbt_map, block_ranges, count);
	if (ret)
		pr_err("Failed to set CBT table. errno=%d\n", abs(ret));
out:
	up_read(&snapshots_lock);

	return ret;
}<|MERGE_RESOLUTION|>--- conflicted
+++ resolved
@@ -43,11 +43,6 @@
 			       MAJOR(tracker->dev_id), MINOR(tracker->dev_id));
 	}
 
-<<<<<<< HEAD
-#ifdef CONFIG_BLK_SNAP_SNAPSHOT_BDEVFILTER_LOCK
-	/* Lock filters. */
-=======
->>>>>>> 3592f920
 	pr_info("Lock trackers\n");
 	for (inx = 0; inx < snapshot->count; inx++)
 		tracker_lock(snapshot->tracker_array[inx]);
@@ -58,19 +53,10 @@
 		tracker_release_snapshot(snapshot->tracker_array[inx]);
 	memalloc_noio_restore(current_flag);
 
-<<<<<<< HEAD
-#ifdef CONFIG_BLK_SNAP_SNAPSHOT_BDEVFILTER_LOCK
-	/* Unlock filters. */
 	for (inx = 0; inx < snapshot->count; inx++)
 		tracker_unlock(snapshot->tracker_array[inx]);
 	pr_info("Trackers have been unlocked\n");
-#endif
-=======
-	for (inx = 0; inx < snapshot->count; inx++)
-		tracker_unlock(snapshot->tracker_array[inx]);
-	pr_info("Trackers have been unlocked\n");
-
->>>>>>> 3592f920
+
 	/* Thaw fs on each original block device. */
 	for (inx = 0; inx < snapshot->count; ++inx) {
 		struct tracker *tracker = snapshot->tracker_array[inx];
@@ -389,11 +375,6 @@
 			       MAJOR(tracker->dev_id), MINOR(tracker->dev_id));
 	}
 
-<<<<<<< HEAD
-#ifdef CONFIG_BLK_SNAP_SNAPSHOT_BDEVFILTER_LOCK
-	/* Lock filters. */
-=======
->>>>>>> 3592f920
 	pr_info("Lock trackers\n");
 	for (inx = 0; inx < snapshot->count; inx++)
 		tracker_lock(snapshot->tracker_array[inx]);
@@ -423,20 +404,10 @@
 		snapshot->is_taken = true;
 
 	memalloc_noio_restore(current_flag);
-<<<<<<< HEAD
-#ifdef CONFIG_BLK_SNAP_SNAPSHOT_BDEVFILTER_LOCK
-	/* Unlock filters. */
 	for (inx = 0; inx < snapshot->count; inx++)
 		tracker_unlock(snapshot->tracker_array[inx]);
 	pr_info("Trackers have been unlocked\n");
-#endif
-=======
-
-	for (inx = 0; inx < snapshot->count; inx++)
-		tracker_unlock(snapshot->tracker_array[inx]);
-	pr_info("Trackers have been unlocked\n");
-
->>>>>>> 3592f920
+
 	/* Thaw file systems on original block devices. */
 
 	for (inx = 0; inx < snapshot->count; inx++) {

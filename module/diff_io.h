--- conflicted
+++ resolved
@@ -30,10 +30,7 @@
 
 struct diff_io {
 	int error;
-<<<<<<< HEAD
-=======
 	atomic_t bio_count;
->>>>>>> 77139d8c
 	bool is_write;
 	bool is_sync_io;
 	union {

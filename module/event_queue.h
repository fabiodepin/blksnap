/* SPDX-License-Identifier: GPL-2.0 */
#pragma once
#include <linux/types.h>
#include <linux/ktime.h>
#include <linux/list.h>
#include <linux/spinlock.h>
#include <linux/wait.h>

/**
<<<<<<< HEAD
 * struct event - An event to pass it to the user-space.
 * @link:
 *	The list header allows to combine events from the queue.
 * @time:
 *	A timestamp lets know when an event occurred.
 * @code:
 *	Event code.
 * @data_size:
 *	The number of bytes in the events data array.
 * @data:
 *	An array of event data.
 *
 * Events can be different, so they contain different data. The size of the
 * data array is not defined exactly, but it has limitations. The size of
 * the event structure may exceed the PAGE_SIZE.
=======
 * struct event - An event to be passed to the user space.
>>>>>>> eae960d4
 */
struct event {
	struct list_head link;
	ktime_t time;
	int code;
	int data_size;
	char data[1]; /* up to PAGE_SIZE - sizeof(struct blk_snap_snapshot_event) */
};

/**
 * struct event_queue - A queue of &struct event.
 * @list:
 *	Linked list for storing events.
 * @lock:
 *	Spinlock allows to guarantee the safety of linked list.
 * @wq_head:
 *	A wait queue allows to put a user thread in a waiting state until
 *	an event appears in the linked list.
 */
struct event_queue {
	struct list_head list;
	spinlock_t lock;
	struct wait_queue_head wq_head;
};

void event_queue_init(struct event_queue *event_queue);
void event_queue_done(struct event_queue *event_queue);

int event_gen(struct event_queue *event_queue, gfp_t flags, int code,
	      const void *data, int data_size);
struct event *event_wait(struct event_queue *event_queue,
			 unsigned long timeout_ms);
static inline void event_free(struct event *event)
{
	kfree(event);
#ifdef CONFIG_BLK_SNAP_DEBUG_MEMORY_LEAK
	if (event)
		memory_object_dec(memory_object_event);
#endif
};<|MERGE_RESOLUTION|>--- conflicted
+++ resolved
@@ -7,8 +7,7 @@
 #include <linux/wait.h>
 
 /**
-<<<<<<< HEAD
- * struct event - An event to pass it to the user-space.
+ * struct event - An event to be passed to the user space.
  * @link:
  *	The list header allows to combine events from the queue.
  * @time:
@@ -23,9 +22,6 @@
  * Events can be different, so they contain different data. The size of the
  * data array is not defined exactly, but it has limitations. The size of
  * the event structure may exceed the PAGE_SIZE.
-=======
- * struct event - An event to be passed to the user space.
->>>>>>> eae960d4
  */
 struct event {
 	struct list_head link;

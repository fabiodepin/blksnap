// SPDX-License-Identifier: GPL-2.0
#define pr_fmt(fmt) KBUILD_MODNAME "-diff-storage: " fmt
#include <linux/slab.h>
#include <linux/sched/mm.h>
#include <linux/list.h>
#include <linux/spinlock.h>
#include <linux/blk_snap.h>
<<<<<<< HEAD
#endif
=======
>>>>>>> 76b510c9
#include "memory_checker.h"
#include "params.h"
#include "chunk.h"
#include "diff_io.h"
#include "diff_buffer.h"
#include "diff_storage.h"

/**
 * struct storage_bdev - Information about the opened block device.
 */
struct storage_bdev {
	struct list_head link;
	dev_t dev_id;
	struct block_device *bdev;
};

/**
 * struct storage_block - A storage unit reserved for storing differences.
 *
 */
struct storage_block {
	struct list_head link;
	struct block_device *bdev;
	sector_t sector;
	sector_t count;
	sector_t used;
};

static inline void diff_storage_event_low(struct diff_storage *diff_storage)
{
	struct blk_snap_event_low_free_space data = {
		.requested_nr_sect = diff_storage_minimum,
	};

	diff_storage->requested += data.requested_nr_sect;
	pr_debug(
		"Diff storage low free space. Portion: %llu sectors, requested: %llu\n",
		data.requested_nr_sect, diff_storage->requested);
	event_gen(&diff_storage->event_queue, GFP_NOIO,
		  blk_snap_event_code_low_free_space, &data, sizeof(data));
}

struct diff_storage *diff_storage_new(void)
{
	struct diff_storage *diff_storage;

	diff_storage = kzalloc(sizeof(struct diff_storage), GFP_KERNEL);
	if (!diff_storage)
		return NULL;
	memory_object_inc(memory_object_diff_storage);

	kref_init(&diff_storage->kref);
	spin_lock_init(&diff_storage->lock);
	INIT_LIST_HEAD(&diff_storage->storage_bdevs);
	INIT_LIST_HEAD(&diff_storage->empty_blocks);
	INIT_LIST_HEAD(&diff_storage->filled_blocks);

	event_queue_init(&diff_storage->event_queue);
	diff_storage_event_low(diff_storage);

	return diff_storage;
}

static inline struct storage_block *
first_empty_storage_block(struct diff_storage *diff_storage)
{
	return list_first_entry_or_null(&diff_storage->empty_blocks,
					struct storage_block, link);
};

static inline struct storage_block *
first_filled_storage_block(struct diff_storage *diff_storage)
{
	return list_first_entry_or_null(&diff_storage->filled_blocks,
					struct storage_block, link);
};

static inline struct storage_bdev *
first_storage_bdev(struct diff_storage *diff_storage)
{
	return list_first_entry_or_null(&diff_storage->storage_bdevs,
					struct storage_bdev, link);
};

void diff_storage_free(struct kref *kref)
{
	struct diff_storage *diff_storage =
		container_of(kref, struct diff_storage, kref);
	struct storage_block *blk;
	struct storage_bdev *storage_bdev;

	while ((blk = first_empty_storage_block(diff_storage))) {
		list_del(&blk->link);
		kfree(blk);
		memory_object_dec(memory_object_storage_block);
	}

	while ((blk = first_filled_storage_block(diff_storage))) {
		list_del(&blk->link);
		kfree(blk);
		memory_object_dec(memory_object_storage_block);
	}

	while ((storage_bdev = first_storage_bdev(diff_storage))) {
		blkdev_put(storage_bdev->bdev, FMODE_READ | FMODE_WRITE);
		list_del(&storage_bdev->link);
		kfree(storage_bdev);
		memory_object_dec(memory_object_storage_bdev);
	}
	event_queue_done(&diff_storage->event_queue);

	kfree(diff_storage);
	memory_object_dec(memory_object_diff_storage);
}

<<<<<<< HEAD
static struct block_device *diff_storage_bdev_by_id(struct diff_storage *diff_storage,
					     dev_t dev_id)
=======
static struct block_device *
diff_storage_bdev_by_id(struct diff_storage *diff_storage, dev_t dev_id)
>>>>>>> 76b510c9
{
	struct block_device *bdev = NULL;
	struct storage_bdev *storage_bdev;

	spin_lock(&diff_storage->lock);
	list_for_each_entry(storage_bdev, &diff_storage->storage_bdevs, link) {
		if (storage_bdev->dev_id == dev_id) {
			bdev = storage_bdev->bdev;
			break;
		}
	}
	spin_unlock(&diff_storage->lock);

	return bdev;
}

static inline struct block_device *
diff_storage_add_storage_bdev(struct diff_storage *diff_storage, dev_t dev_id)
{
	struct block_device *bdev;
	struct storage_bdev *storage_bdev;

	bdev = blkdev_get_by_dev(dev_id, FMODE_READ | FMODE_WRITE, NULL);
	if (IS_ERR(bdev)) {
		pr_err("Failed to open device. errno=%d\n",
		       abs((int)PTR_ERR(bdev)));
		return bdev;
	}

	storage_bdev = kzalloc(sizeof(struct storage_bdev), GFP_KERNEL);
	if (!storage_bdev) {
		blkdev_put(bdev, FMODE_READ | FMODE_WRITE);
		return ERR_PTR(-ENOMEM);
	}
	memory_object_inc(memory_object_storage_bdev);

	storage_bdev->bdev = bdev;
	storage_bdev->dev_id = dev_id;
	INIT_LIST_HEAD(&storage_bdev->link);

	spin_lock(&diff_storage->lock);
	list_add_tail(&storage_bdev->link, &diff_storage->storage_bdevs);
	spin_unlock(&diff_storage->lock);

	return bdev;
}

static inline int diff_storage_add_range(struct diff_storage *diff_storage,
					 struct block_device *bdev,
					 sector_t sector, sector_t count)
{
	struct storage_block *storage_block;

	pr_debug("Add range to diff storage: [%u:%u] %llu:%llu\n",
		 MAJOR(bdev->bd_dev), MINOR(bdev->bd_dev), sector, count);

	storage_block = kzalloc(sizeof(struct storage_block), GFP_KERNEL);
	if (!storage_block)
		return -ENOMEM;
	memory_object_inc(memory_object_storage_block);

	INIT_LIST_HEAD(&storage_block->link);
	storage_block->bdev = bdev;
	storage_block->sector = sector;
	storage_block->count = count;

	spin_lock(&diff_storage->lock);
	list_add_tail(&storage_block->link, &diff_storage->empty_blocks);
	diff_storage->capacity += count;
	spin_unlock(&diff_storage->lock);

	return 0;
}

int diff_storage_append_block(struct diff_storage *diff_storage, dev_t dev_id,
			      struct big_buffer *ranges,
			      unsigned int range_count)
{
	int ret;
	int inx;
	struct block_device *bdev;
	struct blk_snap_block_range *range;

	pr_debug("Append %u blocks\n", range_count);

	bdev = diff_storage_bdev_by_id(diff_storage, dev_id);
	if (!bdev) {
		bdev = diff_storage_add_storage_bdev(diff_storage, dev_id);
		if (IS_ERR(bdev))
			return PTR_ERR(bdev);
	}

	for (inx = 0; inx < range_count; inx++) {
		range = big_buffer_get_element(
			ranges, inx, sizeof(struct blk_snap_block_range));
		if (unlikely(!range))
			return -EINVAL;

		ret = diff_storage_add_range(diff_storage, bdev,
					     range->sector_offset,
					     range->sector_count);
		if (unlikely(ret))
			return ret;
	}

	if (atomic_read(&diff_storage->low_space_flag) &&
	    (diff_storage->capacity >= diff_storage->requested))
		atomic_set(&diff_storage->low_space_flag, 0);

	return 0;
}

struct diff_region *diff_storage_new_region(struct diff_storage *diff_storage,
					   sector_t count)
{
	int ret = 0;
	struct diff_region *diff_region;
	sector_t sectors_left;

	if (atomic_read(&diff_storage->overflow_flag))
		return ERR_PTR(-ENOSPC);

	diff_region = kzalloc(sizeof(struct diff_region), GFP_NOIO);
	if (!diff_region)
		return ERR_PTR(-ENOMEM);
	memory_object_inc(memory_object_diff_region);

	spin_lock(&diff_storage->lock);
	do {
		struct storage_block *storage_block;
		sector_t available;

		storage_block = first_empty_storage_block(diff_storage);
		if (unlikely(!storage_block)) {
			atomic_inc(&diff_storage->overflow_flag);
			ret = -ENOSPC;
			break;
		}

		available = storage_block->count - storage_block->used;
		if (likely(available >= count)) {
			diff_region->bdev = storage_block->bdev;
			diff_region->sector =
				storage_block->sector + storage_block->used;
			diff_region->count = count;

			storage_block->used += count;
			diff_storage->filled += count;
			break;
		}

		list_del(&storage_block->link);
		list_add_tail(&storage_block->link,
			      &diff_storage->filled_blocks);
		/*
		 * If there is still free space in the storage block, but
		 * it is not enough to store a piece, then such a block is
		 * considered used.
		 * We believe that the storage blocks are large enough
		 * to accommodate several pieces entirely.
		 */
		diff_storage->filled += available;
	} while (1);
	sectors_left = diff_storage->requested - diff_storage->filled;
	spin_unlock(&diff_storage->lock);

	if (ret) {
		pr_err("Cannot get empty storage block\n");
		diff_storage_free_region(diff_region);
		return ERR_PTR(ret);
	}

	if ((sectors_left <= diff_storage_minimum) &&
	    (atomic_inc_return(&diff_storage->low_space_flag) == 1))
		diff_storage_event_low(diff_storage);

	return diff_region;
}<|MERGE_RESOLUTION|>--- conflicted
+++ resolved
@@ -4,17 +4,22 @@
 #include <linux/sched/mm.h>
 #include <linux/list.h>
 #include <linux/spinlock.h>
+#ifdef STANDALONE_BDEVFILTER
+#include "blk_snap.h"
+#else
 #include <linux/blk_snap.h>
-<<<<<<< HEAD
-#endif
-=======
->>>>>>> 76b510c9
+#endif
 #include "memory_checker.h"
 #include "params.h"
 #include "chunk.h"
 #include "diff_io.h"
 #include "diff_buffer.h"
 #include "diff_storage.h"
+
+#ifdef BLK_SNAP_DEBUGLOG
+#undef pr_debug
+#define pr_debug(fmt, ...) printk(KERN_INFO pr_fmt(fmt), ##__VA_ARGS__)
+#endif
 
 /**
  * struct storage_bdev - Information about the opened block device.
@@ -124,13 +129,8 @@
 	memory_object_dec(memory_object_diff_storage);
 }
 
-<<<<<<< HEAD
-static struct block_device *diff_storage_bdev_by_id(struct diff_storage *diff_storage,
-					     dev_t dev_id)
-=======
 static struct block_device *
 diff_storage_bdev_by_id(struct diff_storage *diff_storage, dev_t dev_id)
->>>>>>> 76b510c9
 {
 	struct block_device *bdev = NULL;
 	struct storage_bdev *storage_bdev;
@@ -199,8 +199,15 @@
 
 	spin_lock(&diff_storage->lock);
 	list_add_tail(&storage_block->link, &diff_storage->empty_blocks);
+#ifdef BLK_SNAP_DEBUG_DIFF_STORAGE_LISTS
+	atomic_inc(&diff_storage->free_block_count);
+#endif
 	diff_storage->capacity += count;
 	spin_unlock(&diff_storage->lock);
+#ifdef BLK_SNAP_DEBUG_DIFF_STORAGE_LISTS
+	pr_debug("free storage blocks %d\n",
+		 atomic_read(&diff_storage->free_block_count));
+#endif
 
 	return 0;
 }
@@ -285,6 +292,10 @@
 		list_del(&storage_block->link);
 		list_add_tail(&storage_block->link,
 			      &diff_storage->filled_blocks);
+#ifdef BLK_SNAP_DEBUG_DIFF_STORAGE_LISTS
+		atomic_dec(&diff_storage->free_block_count);
+		atomic_inc(&diff_storage->user_block_count);
+#endif
 		/*
 		 * If there is still free space in the storage block, but
 		 * it is not enough to store a piece, then such a block is
@@ -297,6 +308,13 @@
 	sectors_left = diff_storage->requested - diff_storage->filled;
 	spin_unlock(&diff_storage->lock);
 
+#ifdef BLK_SNAP_DEBUG_DIFF_STORAGE_LISTS
+	pr_debug("free storage blocks %d\n",
+		 atomic_read(&diff_storage->free_block_count));
+	pr_debug("user storage blocks %d\n",
+		 atomic_read(&diff_storage->user_block_count));
+#endif
+
 	if (ret) {
 		pr_err("Cannot get empty storage block\n");
 		diff_storage_free_region(diff_region);

--- conflicted
+++ resolved
@@ -8,6 +8,10 @@
 #define BLK_SNAP_MODULE_NAME "blksnap"
 #define BLK_SNAP_IMAGE_NAME "blksnap-image"
 #define BLK_SNAP 'V'
+
+#ifdef BLK_SNAP_MODIFICATION
+#define IOCTL_MOD 32
+#endif
 
 enum blk_snap_ioctl {
 	/*
@@ -32,6 +36,16 @@
 	blk_snap_ioctl_snapshot_collect_images,
 	blk_snap_ioctl_snapshot_wait_event,
 	blk_snap_ioctl_end,
+#ifdef BLK_SNAP_MODIFICATION
+	/*
+	 * Additional controls for any standalone modification
+	 */
+	blk_snap_ioctl_mod = IOCTL_MOD,
+#ifdef BLK_SNAP_DEBUG_SECTOR_STATE
+	blk_snap_ioctl_get_sector_state,
+#endif
+	blk_snap_ioctl_end_mod
+#endif
 };
 
 /**
@@ -59,6 +73,54 @@
  */
 #define IOCTL_BLK_SNAP_VERSION                                                 \
 	_IOW(BLK_SNAP, blk_snap_ioctl_version, struct blk_snap_version)
+
+#ifdef BLK_SNAP_MODIFICATION
+
+enum blk_snap_compat_flags {
+#ifdef BLK_SNAP_DEBUG_SECTOR_STATE
+	blk_snap_compat_flag_debug_sector_state,
+#endif
+	/*
+	 * Reserved for new features
+	 */
+	blk_snap_compat_flags_end
+};
+static_assert(blk_snap_compat_flags_end <= 64,
+	      "There are too many compatibility flags.");
+
+#define BLK_SNAP_MOD_NAME_LIMIT 32
+
+/**
+ * struct blk_snap_modification - Result for &IOCTL_BLK_SNAP_VERSION control.
+ *
+ * @compatibility_flags:
+ *	[TBD] Reserved for new modification specific features.
+ * @name:
+ *	Name of modification of the module blksnap (fork name, for example).
+ *      It's should be empty string for upstream module.
+ */
+struct blk_snap_mod {
+	__u64 compatibility_flags;
+	__u8 name[BLK_SNAP_MOD_NAME_LIMIT];
+};
+
+/**
+ * IOCTL_BLK_SNAP_MOD - Get modification name and compatibility flags.
+ *
+ * Linking the product behavior to the version code does not seem to me a very
+ * good idea. However, such an ioctl is good for checking that the module has
+ * loaded and is responding to requests.
+ *
+ * The compatibility flags allows to safely extend the functionality of the
+ * module. When the blk_snap kernel module receives new ioctl it will be
+ * enough to add a bit.
+ *
+ * The name of the modification can be used by the authors of forks and branches
+ * of the original module. The module in upstream have not any modifications.
+ */
+#define IOCTL_BLK_SNAP_MOD                                                     \
+	_IOW(BLK_SNAP, blk_snap_ioctl_mod, struct blk_snap_mod)
+#endif
 
 /*
  * The main functionality of the module is change block tracking (CBT).
@@ -461,7 +523,6 @@
 	__s32 err_code;
 };
 
-<<<<<<< HEAD
 #ifdef BLK_SNAP_DEBUG_SECTOR_STATE
 
 /**
@@ -487,6 +548,4 @@
 	     struct blk_snap_get_sector_state)
 
 #endif
-=======
->>>>>>> 76b510c9
 #endif /* __LINUX_BLK_SNAP_H */
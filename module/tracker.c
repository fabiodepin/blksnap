// SPDX-License-Identifier: GPL-2.0
#define pr_fmt(fmt) KBUILD_MODNAME "-tracker: " fmt
#include <linux/slab.h>
#include <linux/blk-mq.h>
#include <linux/sched/mm.h>
#include <linux/blk_snap.h>
#ifdef CONFIG_BLK_SNAP_DEBUG_MEMORY_LEAK
#include "memory_checker.h"
#endif
#include "params.h"
#include "tracker.h"
#include "cbt_map.h"
#include "diff_area.h"

struct tracked_device {
	struct list_head link;
	dev_t dev_id;
};

LIST_HEAD(tracked_device_list);
DEFINE_SPINLOCK(tracked_device_lock);
static refcount_t trackers_counter = REFCOUNT_INIT(1);

struct tracker_release_worker {
	struct work_struct work;
	struct list_head list;
	spinlock_t lock;
};
static struct tracker_release_worker tracker_release_worker;

void tracker_free(struct tracker *tracker)
{
	might_sleep();

	pr_debug("Free tracker for device [%u:%u].\n", MAJOR(tracker->dev_id),
		 MINOR(tracker->dev_id));

	diff_area_put(tracker->diff_area);
	cbt_map_put(tracker->cbt_map);

	percpu_free_rwsem(&tracker->submit_lock);
	kfree(tracker);
#ifdef CONFIG_BLK_SNAP_DEBUG_MEMORY_LEAK
	memory_object_dec(memory_object_tracker);
#endif
	refcount_dec(&trackers_counter);
}

static inline void tracker_get(struct tracker *tracker)
{
	bdev_filter_get(&tracker->flt);
}

struct tracker *tracker_get_by_dev(struct block_device *bdev)
{
	struct bdev_filter *flt;

	flt = bdev_filter_get_by_altitude(bdev, bdev_filter_alt_blksnap);
	if (likely(flt))
		return container_of(flt, struct tracker, flt);

	return NULL;
}

static enum bdev_filter_result tracker_submit_bio_cb(struct bio *bio,
		struct bdev_filter *flt)
{
	enum bdev_filter_result ret = bdev_filter_pass;
	struct tracker *tracker = container_of(flt, struct tracker, flt);
	int err;
	sector_t sector;
	sector_t count;
	unsigned int current_flag;

	if (bio->bi_opf & REQ_NOWAIT) {
		if (!percpu_down_read_trylock(&tracker->submit_lock)) {
			bio_wouldblock_error(bio);
			return bdev_filter_skip;
		}
	} else
		percpu_down_read(&tracker->submit_lock);

	if (!op_is_write(bio_op(bio)))
		goto out;

	if (!bio->bi_iter.bi_size)
		goto out;

	sector = bio->bi_iter.bi_sector;
	count = (sector_t)(round_up(bio->bi_iter.bi_size, SECTOR_SIZE) /
			   SECTOR_SIZE);

	current_flag = memalloc_noio_save();
	err = cbt_map_set(tracker->cbt_map, sector, count);
	memalloc_noio_restore(current_flag);
	if (unlikely(err))
		goto out;

	if (!atomic_read(&tracker->snapshot_is_taken))
		goto out;

	if (diff_area_is_corrupted(tracker->diff_area))
		goto out;

	current_flag = memalloc_noio_save();
	err = diff_area_copy(tracker->diff_area, sector, count,
			     !!(bio->bi_opf & REQ_NOWAIT));
	memalloc_noio_restore(current_flag);

	if (unlikely(err)) {
		if (err == -EAGAIN) {
			bio_wouldblock_error(bio);
			ret = bdev_filter_skip;
		} else
			pr_err("Failed to copy data to diff storage with error %d\n", abs(err));

		goto out;
	}

	/*
	 * If a new bio was created during the handling and the original bio
	 * must be processed synchronously (flag REQ_SYNC), then new bios must
	 * be sent and returned to complete the processing of the original bio.
	 */
	if (!bio_list_empty(current->bio_list) && (bio->bi_opf & REQ_SYNC))
		ret = bdev_filter_repeat;
out:
	percpu_up_read(&tracker->submit_lock);
	return ret;
}


static void tracker_release_work(struct work_struct *work)
{
	struct tracker *tracker = NULL;
	struct tracker_release_worker *tracker_release =
		container_of(work, struct tracker_release_worker, work);

	do {
		spin_lock(&tracker_release->lock);
		tracker = list_first_entry_or_null(&tracker_release->list,
						   struct tracker, link);
		if (tracker)
			list_del(&tracker->link);
		spin_unlock(&tracker_release->lock);

		if (tracker)
			tracker_free(tracker);
	} while(tracker);
}

static void tracker_detach_cb(struct kref *kref)
{
	struct bdev_filter *flt = container_of(kref, struct bdev_filter, kref);
	struct tracker *tracker = container_of(flt, struct tracker, flt);

	spin_lock(&tracker_release_worker.lock);
	list_add_tail(&tracker->link, &tracker_release_worker.list);
	spin_unlock(&tracker_release_worker.lock);

	queue_work(system_wq, &tracker_release_worker.work);
}

static const struct bdev_filter_operations tracker_fops = {
	.submit_bio_cb = tracker_submit_bio_cb,
	.detach_cb = tracker_detach_cb
};

static int tracker_filter_attach(struct block_device *bdev,
				 struct tracker *tracker)
{
	int ret;
	bool is_frozen = false;

	pr_debug("Tracker attach filter\n");

	if (freeze_bdev(bdev))
		pr_err("Failed to freeze device [%u:%u]\n", MAJOR(bdev->bd_dev),
		       MINOR(bdev->bd_dev));
	else {
		is_frozen = true;
		pr_debug("Device [%u:%u] was frozen\n", MAJOR(bdev->bd_dev),
			 MINOR(bdev->bd_dev));
	}

	ret = bdev_filter_attach(bdev, KBUILD_MODNAME, bdev_filter_alt_blksnap,
				 &tracker->flt);
<<<<<<< HEAD
=======

#if defined(HAVE_SUPER_BLOCK_FREEZE)
	_thaw_bdev(bdev, superblock);
#else
>>>>>>> 3592f920
	if (is_frozen) {
		if (thaw_bdev(bdev))
			pr_err("Failed to thaw device [%u:%u]\n",
			       MAJOR(tracker->dev_id), MINOR(tracker->dev_id));
		else
			pr_debug("Device [%u:%u] was unfrozen\n",
				 MAJOR(bdev->bd_dev), MINOR(bdev->bd_dev));
	}

	if (ret) {
		pr_err("Failed to attach tracker to device [%u:%u]\n",
		       MAJOR(tracker->dev_id), MINOR(tracker->dev_id));
		tracker_put(tracker);
	}

	return ret;
}

static int tracker_filter_detach(struct block_device *bdev)
{
	int ret;
	bool is_frozen = false;

	pr_debug("Tracker delete filter\n");
	if (freeze_bdev(bdev))
		pr_err("Failed to freeze device [%u:%u]\n", MAJOR(bdev->bd_dev),
		       MINOR(bdev->bd_dev));
	else {
		is_frozen = true;
		pr_debug("Device [%u:%u] was frozen\n", MAJOR(bdev->bd_dev),
			 MINOR(bdev->bd_dev));
	}

	ret = bdev_filter_detach(bdev, KBUILD_MODNAME, bdev_filter_alt_blksnap);

	if (is_frozen) {
		if (thaw_bdev(bdev))
			pr_err("Failed to thaw device [%u:%u]\n",
			       MAJOR(bdev->bd_dev), MINOR(bdev->bd_dev));
		else
			pr_debug("Device [%u:%u] was unfrozen\n",
				 MAJOR(bdev->bd_dev), MINOR(bdev->bd_dev));
	}

	if (ret)
		pr_err("Failed to detach filter from device [%u:%u]\n",
		       MAJOR(bdev->bd_dev), MINOR(bdev->bd_dev));
	return ret;
}

static struct tracker *tracker_new(struct block_device *bdev)
{
	int ret;
	struct tracker *tracker = NULL;
	struct cbt_map *cbt_map;

	pr_debug("Creating tracker for device [%u:%u].\n", MAJOR(bdev->bd_dev),
		 MINOR(bdev->bd_dev));

	tracker = kzalloc(sizeof(struct tracker), GFP_KERNEL);
	if (tracker == NULL)
		return ERR_PTR(-ENOMEM);
#ifdef CONFIG_BLK_SNAP_DEBUG_MEMORY_LEAK
	memory_object_inc(memory_object_tracker);
#endif
	refcount_inc(&trackers_counter);
	bdev_filter_init(&tracker->flt, &tracker_fops);
	INIT_LIST_HEAD(&tracker->link);
	percpu_init_rwsem(&tracker->submit_lock);
	atomic_set(&tracker->snapshot_is_taken, false);
	tracker->dev_id = bdev->bd_dev;

	pr_info("Create tracker for device [%u:%u]. Capacity 0x%llx sectors\n",
		MAJOR(tracker->dev_id), MINOR(tracker->dev_id),
		(unsigned long long)bdev_nr_sectors(bdev));

	cbt_map = cbt_map_create(bdev);
	if (!cbt_map) {
		pr_err("Failed to create tracker for device [%u:%u]\n",
		       MAJOR(tracker->dev_id), MINOR(tracker->dev_id));
		ret = -ENOMEM;
		goto fail;
	}
	tracker->cbt_map = cbt_map;

	ret = tracker_filter_attach(bdev, tracker);
	if (ret) {
		pr_err("Failed to attach tracker. errno=%d\n", abs(ret));
		goto fail;
	}
	/*
	 * The filter stores a pointer to the tracker.
	 * The tracker will not be released until its filter is released.
	 */

	pr_debug("New tracker for device [%u:%u] was created.\n",
		 MAJOR(tracker->dev_id), MINOR(tracker->dev_id));

	return tracker;
fail:
	tracker_put(tracker);
	return ERR_PTR(ret);
}

int tracker_take_snapshot(struct tracker *tracker)
{
	int ret = 0;
	bool cbt_reset_needed = false;
	sector_t capacity;

	if (tracker->cbt_map->is_corrupted) {
		cbt_reset_needed = true;
		pr_warn("Corrupted CBT table detected. CBT fault\n");
	}

	capacity = bdev_nr_sectors(tracker->diff_area->orig_bdev);
	if (tracker->cbt_map->device_capacity != capacity) {
		cbt_reset_needed = true;
		pr_warn("Device resize detected. CBT fault\n");
	}

	if (cbt_reset_needed) {
		ret = cbt_map_reset(tracker->cbt_map, capacity);
		if (ret) {
			pr_err("Failed to create tracker. errno=%d\n",
			       abs(ret));
			return ret;
		}
	}

	cbt_map_switch(tracker->cbt_map);
	atomic_set(&tracker->snapshot_is_taken, true);

	return 0;
}

void tracker_release_snapshot(struct tracker *tracker)
{
	if (!tracker)
		return;

	pr_debug("Tracker for device [%u:%u] release snapshot\n",
		 MAJOR(tracker->dev_id), MINOR(tracker->dev_id));

	atomic_set(&tracker->snapshot_is_taken, false);
}

int tracker_init(void)
{
	INIT_WORK(&tracker_release_worker.work, tracker_release_work);
	INIT_LIST_HEAD(&tracker_release_worker.list);
	spin_lock_init(&tracker_release_worker.lock);

	return 0;
}

/**
 * tracker_wait_for_release - Waiting for all trackers are released.
 *
 */
static void tracker_wait_for_release(void)
{
	long inx = 0;
	u64 start_waiting = jiffies_64;

	while (refcount_read(&trackers_counter) > 1) {
		schedule_timeout_interruptible(HZ);
		if (jiffies_64 > (start_waiting + 10*HZ)) {
			start_waiting = jiffies_64;
			inx++;

			if (inx <= 12)
				pr_warn("Waiting for trackers release\n");

			WARN_ONCE(inx > 12, "Failed to release trackers\n");
		}
	}
}

void tracker_done(void)
{
	struct tracked_device *tr_dev;

	pr_debug("Cleanup trackers\n");
	while (true) {
		spin_lock(&tracked_device_lock);
		tr_dev = list_first_entry_or_null(&tracked_device_list,
						  struct tracked_device, link);
		if (tr_dev)
			list_del(&tr_dev->link);
		spin_unlock(&tracked_device_lock);

		if (!tr_dev)
			break;

		tracker_remove(tr_dev->dev_id);
		kfree(tr_dev);
#ifdef CONFIG_BLK_SNAP_DEBUG_MEMORY_LEAK
		memory_object_dec(memory_object_tracked_device);
#endif
	}

	tracker_wait_for_release();
}

struct tracker *tracker_create_or_get(dev_t dev_id)
{
	struct tracker *tracker;
	struct block_device *bdev;
	struct tracked_device *tr_dev;

	bdev = blkdev_get_by_dev(dev_id, 0, NULL);
	if (IS_ERR(bdev)) {
		pr_err("Cannot open device [%u:%u]\n", MAJOR(dev_id),
		       MINOR(dev_id));
		return ERR_PTR(PTR_ERR(bdev));
	}

	tracker = tracker_get_by_dev(bdev);
	if (tracker) {
		pr_debug("Device [%u:%u] is already under tracking\n",
			 MAJOR(dev_id), MINOR(dev_id));
		goto put_bdev;
	}

	tr_dev = kzalloc(sizeof(struct tracked_device), GFP_KERNEL);
	if (!tr_dev) {
		tracker = ERR_PTR(-ENOMEM);
		goto put_bdev;
	}
#ifdef CONFIG_BLK_SNAP_DEBUG_MEMORY_LEAK
	memory_object_inc(memory_object_tracked_device);
#endif
	INIT_LIST_HEAD(&tr_dev->link);
	tr_dev->dev_id = dev_id;

	tracker = tracker_new(bdev);
	if (IS_ERR(tracker)) {
		pr_err("Failed to create tracker. errno=%d\n",
		       abs((int)PTR_ERR(tracker)));
		kfree(tr_dev);
#ifdef CONFIG_BLK_SNAP_DEBUG_MEMORY_LEAK
		memory_object_dec(memory_object_tracked_device);
#endif
	} else {
		tracker_get(tracker);
		spin_lock(&tracked_device_lock);
		list_add_tail(&tr_dev->link, &tracked_device_list);
		spin_unlock(&tracked_device_lock);
	}
put_bdev:
	blkdev_put(bdev, 0);
	return tracker;
}

int tracker_remove(dev_t dev_id)
{
	int ret;
	struct tracker *tracker;
	struct block_device *bdev;

	pr_info("Removing device [%u:%u] from tracking\n", MAJOR(dev_id),
		MINOR(dev_id));

	bdev = blkdev_get_by_dev(dev_id, 0, NULL);
	if (IS_ERR(bdev)) {
		pr_err("Cannot open device [%u:%u]\n", MAJOR(dev_id),
		       MINOR(dev_id));
		return PTR_ERR(bdev);
	}

	tracker = tracker_get_by_dev(bdev);
	if (!tracker) {
		pr_err("Unable to remove device [%u:%u] from tracking: ",
		       MAJOR(dev_id), MINOR(dev_id));
		pr_err("tracker not found\n");
		ret = -ENODATA;
		goto put_bdev;
	}

	if (atomic_read(&tracker->snapshot_is_taken)) {
		pr_err("Tracker for device [%u:%u] is busy with a snapshot\n",
		       MAJOR(dev_id), MINOR(dev_id));
		ret = -EBUSY;
		goto put_tracker;
	}

	ret = tracker_filter_detach(bdev);
	if (ret)
		pr_err("Failed to remove tracker from device [%u:%u]\n",
		       MAJOR(dev_id), MINOR(dev_id));
	else {
		struct tracked_device *tr_dev = NULL;
		struct tracked_device *iter_tr_dev;

		spin_lock(&tracked_device_lock);
		list_for_each_entry(iter_tr_dev, &tracked_device_list, link) {
			if (iter_tr_dev->dev_id == dev_id) {
				list_del(&iter_tr_dev->link);
				tr_dev = iter_tr_dev;
				break;
			}
		}
		spin_unlock(&tracked_device_lock);

		kfree(tr_dev);
#ifdef CONFIG_BLK_SNAP_DEBUG_MEMORY_LEAK
		if (tr_dev)
			memory_object_dec(memory_object_tracked_device);
#endif
	}
put_tracker:
	tracker_put(tracker);
put_bdev:
	blkdev_put(bdev, 0);
	return ret;
}

int tracker_read_cbt_bitmap(dev_t dev_id, unsigned int offset, size_t length,
			    char __user *user_buff)
{
	int ret;
	struct tracker *tracker;
	struct block_device *bdev;

	bdev = blkdev_get_by_dev(dev_id, 0, NULL);
	if (IS_ERR(bdev)) {
		pr_err("Cannot open device [%u:%u]\n", MAJOR(dev_id),
		       MINOR(dev_id));
		return PTR_ERR(bdev);
	}

	tracker = tracker_get_by_dev(bdev);
	if (!tracker) {
		pr_err("Unable to read CBT bitmap for device [%u:%u]: ",
		       MAJOR(dev_id), MINOR(dev_id));
		pr_err("tracker not found\n");
		ret = -ENODATA;
		goto put_bdev;
	}

	if (!atomic_read(&tracker->snapshot_is_taken)) {
		pr_err("Unable to read CBT bitmap for device [%u:%u]: ",
		       MAJOR(dev_id), MINOR(dev_id));
		pr_err("device is not captured by snapshot\n");
		ret = -EPERM;
		goto put_tracker;
	}

	ret = cbt_map_read_to_user(tracker->cbt_map, user_buff, offset, length);

put_tracker:
	tracker_put(tracker);
put_bdev:
	blkdev_put(bdev, 0);
	return ret;
}

static inline void collect_cbt_info(dev_t dev_id,
				    struct blk_snap_cbt_info *cbt_info)
{
	struct block_device *bdev;
	struct tracker *tracker;

	bdev = blkdev_get_by_dev(dev_id, 0, NULL);
	if (IS_ERR(bdev)) {
		pr_err("Cannot open device [%u:%u]\n", MAJOR(dev_id),
		       MINOR(dev_id));
		return;
	}

	tracker = tracker_get_by_dev(bdev);
	if (!tracker)
		goto put_bdev;
	if (!tracker->cbt_map)
		goto put_tracker;
	cbt_info->device_capacity =
		(__u64)(tracker->cbt_map->device_capacity << SECTOR_SHIFT);
	cbt_info->blk_size = (__u32)cbt_map_blk_size(tracker->cbt_map);
	cbt_info->blk_count = (__u32)tracker->cbt_map->blk_count;
	cbt_info->snap_number = (__u8)tracker->cbt_map->snap_number_previous;
	uuid_copy(&cbt_info->generation_id, &tracker->cbt_map->generation_id);
put_tracker:
	tracker_put(tracker);
put_bdev:
	blkdev_put(bdev, 0);
}

int tracker_collect(int max_count, struct blk_snap_cbt_info *cbt_info,
		    int *pcount)
{
	int ret = 0;
	int count = 0;
	int iter = 0;
	struct tracked_device *tr_dev;

	if (!cbt_info) {
		/**
		 * Just calculate trackers list length.
		 */
		spin_lock(&tracked_device_lock);
		list_for_each_entry(tr_dev, &tracked_device_list, link)
			++count;
		spin_unlock(&tracked_device_lock);
		goto out;
	}

	spin_lock(&tracked_device_lock);
	list_for_each_entry(tr_dev, &tracked_device_list, link) {
		if (count >= max_count) {
			ret = -ENOBUFS;
			break;
		}

		cbt_info[count].dev_id.mj = MAJOR(tr_dev->dev_id);
		cbt_info[count].dev_id.mn = MINOR(tr_dev->dev_id);
		++count;
	}
	spin_unlock(&tracked_device_lock);

	if (ret)
		return ret;

	for (iter = 0; iter < count; iter++) {
		dev_t dev_id = MKDEV(cbt_info[iter].dev_id.mj,
				     cbt_info[iter].dev_id.mn);

		collect_cbt_info(dev_id, &cbt_info[iter]);
	}
out:
	*pcount = count;
	return 0;
}

int tracker_mark_dirty_blocks(dev_t dev_id,
			      struct blk_snap_block_range *block_ranges,
			      unsigned int count)
{
	int ret = 0;
	struct tracker *tracker;
	struct block_device *bdev;

	bdev = blkdev_get_by_dev(dev_id, 0, NULL);
	if (IS_ERR(bdev)) {
		pr_err("Cannot open device [%u:%u]\n", MAJOR(dev_id),
		       MINOR(dev_id));
		return PTR_ERR(bdev);
	}

	pr_debug("Marking [%d] dirty blocks for device [%u:%u]\n", count,
		 MAJOR(dev_id), MINOR(dev_id));

	tracker = tracker_get_by_dev(bdev);
	if (!tracker) {
		pr_err("Cannot find device [%u:%u]\n", MAJOR(dev_id),
		       MINOR(dev_id));
		ret = -ENODEV;
		goto put_bdev;
	}

	ret = cbt_map_mark_dirty_blocks(tracker->cbt_map, block_ranges, count);
	if (ret)
		pr_err("Failed to set CBT table. errno=%d\n", abs(ret));

	tracker_put(tracker);
put_bdev:
	blkdev_put(bdev, 0);
	return ret;
}<|MERGE_RESOLUTION|>--- conflicted
+++ resolved
@@ -185,13 +185,6 @@
 
 	ret = bdev_filter_attach(bdev, KBUILD_MODNAME, bdev_filter_alt_blksnap,
 				 &tracker->flt);
-<<<<<<< HEAD
-=======
-
-#if defined(HAVE_SUPER_BLOCK_FREEZE)
-	_thaw_bdev(bdev, superblock);
-#else
->>>>>>> 3592f920
 	if (is_frozen) {
 		if (thaw_bdev(bdev))
 			pr_err("Failed to thaw device [%u:%u]\n",

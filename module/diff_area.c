// SPDX-License-Identifier: GPL-2.0
#define pr_fmt(fmt) KBUILD_MODNAME "-diff-area: " fmt
<<<<<<< HEAD
#ifdef HAVE_GENHD_H
#include <linux/genhd.h>
#endif
=======
>>>>>>> 76b510c9
#include <linux/blkdev.h>
#include <linux/slab.h>
#include <linux/blk_snap.h>
<<<<<<< HEAD
#endif
=======
>>>>>>> 76b510c9
#include "memory_checker.h"
#include "params.h"
#include "chunk.h"
#include "diff_area.h"
#include "diff_buffer.h"
#include "diff_storage.h"
#include "diff_io.h"

static inline unsigned long chunk_number(struct diff_area *diff_area,
					 sector_t sector)
{
	return (unsigned long)(sector >>
			       (diff_area->chunk_shift - SECTOR_SHIFT));
};

static inline sector_t chunk_sector(struct chunk *chunk)
{
	return (sector_t)(chunk->number)
	       << (chunk->diff_area->chunk_shift - SECTOR_SHIFT);
}

static inline void recalculate_last_chunk_size(struct chunk *chunk)
{
	sector_t capacity;

	capacity = bdev_nr_sectors(chunk->diff_area->orig_bdev);
	if (capacity > round_down(capacity, chunk->sector_count))
		chunk->sector_count =
			capacity - round_down(capacity, chunk->sector_count);
}

static inline unsigned long long count_by_shift(sector_t capacity,
						unsigned long long shift)
{
	unsigned long long shift_sector = (shift - SECTOR_SHIFT);

	return round_up(capacity, (1ull << shift_sector)) >> shift_sector;
}

static void diff_area_calculate_chunk_size(struct diff_area *diff_area)
{
	unsigned long long shift = chunk_minimum_shift;
	unsigned long long count;
	sector_t capacity;
	sector_t min_io_sect;

	min_io_sect = (sector_t)(bdev_io_min(diff_area->orig_bdev) >>
		SECTOR_SHIFT);
	capacity = bdev_nr_sectors(diff_area->orig_bdev);
	pr_debug("Minimal IO block %llu sectors\n", min_io_sect);
	pr_debug("Device capacity %llu sectors\n", capacity);

	count = count_by_shift(capacity, shift);
	pr_debug("Chunks count %llu\n", count);
	while ((count > chunk_maximum_count) ||
		((1ull << (shift - SECTOR_SHIFT)) < min_io_sect)) {
		shift = shift + 1ull;
		count = count_by_shift(capacity, shift);
		pr_debug("Chunks count %llu\n", count);
	}

	diff_area->chunk_shift = shift;
	diff_area->chunk_count = count;

	pr_info("The optimal chunk size was calculated as %llu bytes for device [%d:%d]\n",
		(1ull << diff_area->chunk_shift),
		MAJOR(diff_area->orig_bdev->bd_dev),
		MINOR(diff_area->orig_bdev->bd_dev));
}

void diff_area_free(struct kref *kref)
{
	unsigned long inx = 0;
	u64 start_waiting;
	struct chunk *chunk;
	struct diff_area *diff_area =
		container_of(kref, struct diff_area, kref);

	might_sleep();
	start_waiting = jiffies_64;
	while (atomic_read(&diff_area->pending_io_count)) {
		schedule_timeout_interruptible(1);
		if (jiffies_64 > (start_waiting + HZ)) {
			start_waiting = jiffies_64;
			inx++;
			pr_warn("Waiting for pending I/O to complete\n");
			if (inx > 5) {
				pr_err("Failed to complete pending I/O\n");
				break;
			}
		}
	}

	atomic_set(&diff_area->corrupt_flag, 1);
	flush_work(&diff_area->cache_release_work);
	xa_for_each(&diff_area->chunk_map, inx, chunk)
		chunk_free(chunk);
	xa_destroy(&diff_area->chunk_map);

	if (diff_area->orig_bdev) {
		blkdev_put(diff_area->orig_bdev, FMODE_READ | FMODE_WRITE);
		diff_area->orig_bdev = NULL;
	}

	/* Clean up free_diff_buffers */
	diff_buffer_cleanup(diff_area);

	kfree(diff_area);
	memory_object_dec(memory_object_diff_area);
}

static inline struct chunk *
get_chunk_from_cache_and_write_lock(spinlock_t *caches_lock,
				    struct list_head *cache_queue,
				    atomic_t *cache_count)
{
	struct chunk *iter;
	struct chunk *chunk = NULL;

	spin_lock(caches_lock);
	list_for_each_entry(iter, cache_queue, cache_link) {
		if (!down_trylock(&iter->lock)) {
			chunk = iter;
			break;
		}
		/*
		 * If it is not possible to lock a chunk for writing,
		 * then it is currently in use, and we try to clean up the
		 * next chunk.
		 */
	}
	if (likely(chunk)) {
		atomic_dec(cache_count);
		list_del_init(&chunk->cache_link);
	}
	spin_unlock(caches_lock);

	return chunk;
}

static struct chunk *
diff_area_get_chunk_from_cache_and_write_lock(struct diff_area *diff_area)
{
	if (atomic_read(&diff_area->read_cache_count) >
	    chunk_maximum_in_cache) {
		struct chunk *chunk = get_chunk_from_cache_and_write_lock(
			&diff_area->caches_lock, &diff_area->read_cache_queue,
			&diff_area->read_cache_count);
		if (chunk)
			return chunk;
	}

	if (atomic_read(&diff_area->write_cache_count) >
	    chunk_maximum_in_cache) {
		struct chunk *chunk = get_chunk_from_cache_and_write_lock(
			&diff_area->caches_lock, &diff_area->write_cache_queue,
			&diff_area->write_cache_count);
		if (chunk)
			return chunk;
	}

	return NULL;
}

static void diff_area_cache_release(struct diff_area *diff_area)
{
	struct chunk *chunk;

	while (!diff_area_is_corrupted(diff_area) &&
	       (chunk = diff_area_get_chunk_from_cache_and_write_lock(
			diff_area))) {
		/*
		 * There cannot be a chunk in the cache whose buffer is
		 * not ready.
		 */
		if (WARN(!chunk_state_check(chunk, CHUNK_ST_BUFFER_READY),
			 "Cannot release empty buffer for chunk #%ld",
			 chunk->number)) {
			up(&chunk->lock);
			continue;
		}

		if (chunk_state_check(chunk, CHUNK_ST_DIRTY)) {
			int ret;

			ret = chunk_schedule_storing(chunk, false);
			if (ret)
				chunk_store_failed(chunk, ret);
		} else {
			chunk_diff_buffer_release(chunk);
			up(&chunk->lock);
		}
	}
}

static void diff_area_cache_release_work(struct work_struct *work)
{
	struct diff_area *diff_area =
		container_of(work, struct diff_area, cache_release_work);

	diff_area_cache_release(diff_area);
}

struct diff_area *diff_area_new(dev_t dev_id, struct diff_storage *diff_storage)
{
	int ret = 0;
	struct diff_area *diff_area = NULL;
	struct block_device *bdev;
	unsigned long number;
	struct chunk *chunk;

	pr_debug("Open device [%u:%u]\n", MAJOR(dev_id), MINOR(dev_id));

	bdev = blkdev_get_by_dev(dev_id, FMODE_READ | FMODE_WRITE, NULL);
	if (IS_ERR(bdev)) {
		pr_err("Failed to open device. errno=%d\n",
		       abs((int)PTR_ERR(bdev)));
		return ERR_PTR(PTR_ERR(bdev));
	}

	diff_area = kzalloc(sizeof(struct diff_area), GFP_KERNEL);
	if (!diff_area) {
		blkdev_put(bdev, FMODE_READ | FMODE_WRITE);
		return ERR_PTR(-ENOMEM);
	}
	memory_object_inc(memory_object_diff_area);

	diff_area->orig_bdev = bdev;
	diff_area->diff_storage = diff_storage;

	diff_area_calculate_chunk_size(diff_area);
	pr_debug("Chunk size %llu in bytes\n", 1ull << diff_area->chunk_shift);
	pr_debug("Chunk count %lu\n", diff_area->chunk_count);

	kref_init(&diff_area->kref);
	xa_init(&diff_area->chunk_map);

	if (!diff_storage->capacity) {
#ifdef CONFIG_BLK_SNAP_ALLOW_DIFF_STORAGE_IN_MEMORY
		diff_area->in_memory = true;
		pr_debug("Difference storage is empty.\n");
		pr_debug("Only the memory cache will be used to store the snapshots difference.\n");
#else
		pr_err("Difference storage is empty.\n");
		pr_err("In-memory difference storage is not supported");
		return ERR_PTR(-EFAULT);
#endif
	}

	spin_lock_init(&diff_area->caches_lock);
	INIT_LIST_HEAD(&diff_area->read_cache_queue);
	atomic_set(&diff_area->read_cache_count, 0);
	INIT_LIST_HEAD(&diff_area->write_cache_queue);
	atomic_set(&diff_area->write_cache_count, 0);
	INIT_WORK(&diff_area->cache_release_work, diff_area_cache_release_work);

	spin_lock_init(&diff_area->free_diff_buffers_lock);
	INIT_LIST_HEAD(&diff_area->free_diff_buffers);
	atomic_set(&diff_area->free_diff_buffers_count, 0);

	atomic_set(&diff_area->corrupt_flag, 0);
	atomic_set(&diff_area->pending_io_count, 0);

	/**
	 * Allocating all chunks in advance allows to avoid doing this in
	 * the process of filtering bio.
	 * In addition, the chunk structure has an rw semaphore that allows
	 * to lock data of a single chunk.
	 * Different threads can read, write, or dump their data to diff storage
	 * independently of each other, provided that different chunks are used.
	 */
	for (number = 0; number < diff_area->chunk_count; number++) {
		chunk = chunk_alloc(diff_area, number);
		if (!chunk) {
			pr_err("Failed allocate chunk\n");
			ret = -ENOMEM;
			break;
		}
		chunk->sector_count = diff_area_chunk_sectors(diff_area);

		ret = xa_insert(&diff_area->chunk_map, number, chunk,
				GFP_KERNEL);
		if (ret) {
			pr_err("Failed insert chunk to chunk map\n");
			chunk_free(chunk);
			break;
		}
	}
	if (ret) {
		diff_area_put(diff_area);
		return ERR_PTR(ret);
	}

	recalculate_last_chunk_size(chunk);

	atomic_set(&diff_area->corrupt_flag, 0);

	return diff_area;
}

static void diff_area_take_chunk_from_cache(struct diff_area *diff_area,
					    struct chunk *chunk)
{
	spin_lock(&diff_area->caches_lock);
	if (!list_is_first(&chunk->cache_link, &chunk->cache_link)) {
		list_del_init(&chunk->cache_link);

		if (chunk_state_check(chunk, CHUNK_ST_DIRTY))
			atomic_dec(&diff_area->write_cache_count);
		else
			atomic_dec(&diff_area->read_cache_count);
	}
	spin_unlock(&diff_area->caches_lock);
}

/**
 * diff_area_copy() - Implements the copy-on-write mechanism.
 *
 *
 */
int diff_area_copy(struct diff_area *diff_area, sector_t sector, sector_t count,
		   const bool is_nowait)
{
	int ret = 0;
	sector_t offset;
	struct chunk *chunk;
	struct diff_buffer *diff_buffer;
	sector_t area_sect_first;
	sector_t chunk_sectors = diff_area_chunk_sectors(diff_area);

	area_sect_first = round_down(sector, chunk_sectors);
	for (offset = area_sect_first; offset < (sector + count);
	     offset += chunk_sectors) {
		chunk = xa_load(&diff_area->chunk_map,
				chunk_number(diff_area, offset));
		if (!chunk) {
			diff_area_set_corrupted(diff_area, -EINVAL);
			return -EINVAL;
		}
		WARN_ON(chunk_number(diff_area, offset) != chunk->number);
		if (is_nowait) {
			if (down_trylock(&chunk->lock))
				return -EAGAIN;
		} else {
			ret = down_killable(&chunk->lock);
			if (unlikely(ret))
				return ret;
		}

		if (chunk_state_check(chunk, CHUNK_ST_FAILED | CHUNK_ST_DIRTY |
						     CHUNK_ST_STORE_READY)) {
			/*
			 * The chunk has already been:
			 * - Failed, when the snapshot is corrupted
			 * - Overwritten in the snapshot image
			 * - Already stored in the diff storage
			 */
			up(&chunk->lock);
			continue;
		}

		if (unlikely(chunk_state_check(
			    chunk, CHUNK_ST_LOADING | CHUNK_ST_STORING))) {
			pr_err("Invalid chunk state\n");
			ret = -EFAULT;
			goto fail_unlock_chunk;
		}

		if (chunk_state_check(chunk, CHUNK_ST_BUFFER_READY)) {
			diff_area_take_chunk_from_cache(diff_area, chunk);
			/**
			 * The chunk has already been read, but now we need
			 * to store it to diff_storage.
			 */
			ret = chunk_schedule_storing(chunk, is_nowait);
			if (unlikely(ret))
				goto fail_unlock_chunk;
		} else {
			diff_buffer =
				diff_buffer_take(chunk->diff_area, is_nowait);
			if (IS_ERR(diff_buffer)) {
				ret = PTR_ERR(diff_buffer);
				goto fail_unlock_chunk;
			}
			WARN(chunk->diff_buffer, "Chunks buffer has been lost");
			chunk->diff_buffer = diff_buffer;

			ret = chunk_async_load_orig(chunk, is_nowait);
			if (unlikely(ret))
				goto fail_unlock_chunk;
		}
	}

	return ret;
fail_unlock_chunk:
	WARN_ON(!chunk);
	chunk_store_failed(chunk, ret);
	return ret;
}

int diff_area_wait(struct diff_area *diff_area, sector_t sector, sector_t count,
                   const bool is_nowait)
{
	int ret = 0;
	sector_t offset;
	struct chunk *chunk;
	sector_t area_sect_first;
	sector_t chunk_sectors = diff_area_chunk_sectors(diff_area);

	area_sect_first = round_down(sector, chunk_sectors);
	for (offset = area_sect_first; offset < (sector + count);
	     offset += chunk_sectors) {
		chunk = xa_load(&diff_area->chunk_map,
				chunk_number(diff_area, offset));
		if (!chunk) {
			diff_area_set_corrupted(diff_area, -EINVAL);
			return -EINVAL;
		}
		WARN_ON(chunk_number(diff_area, offset) != chunk->number);
		if (is_nowait) {
			if (down_trylock(&chunk->lock))
				return -EAGAIN;
		} else {
			ret = down_killable(&chunk->lock);
			if (unlikely(ret))
				return ret;
		}

		if (chunk_state_check(chunk, CHUNK_ST_FAILED )) {
			/*
			 * The chunk has already been:
			 * - Failed, when the snapshot is corrupted
			 * - Overwritten in the snapshot image
			 * - Already stored in the diff storage
			 */
			up(&chunk->lock);
			ret = -EFAULT;
			break;
		}

		if (chunk_state_check(chunk, CHUNK_ST_BUFFER_READY |
				      CHUNK_ST_DIRTY | CHUNK_ST_STORE_READY)) {
			/*
			 * The chunk has already been:
			 * - Read
			 * - Overwritten in the snapshot image
			 * - Already stored in the diff storage
			 */
			up(&chunk->lock);
			continue;
		}
	}

	return ret;
}

static inline void diff_area_image_put_chunk(struct chunk *chunk, bool is_write)
{
	if (is_write) {
		/*
		 * Since the chunk was taken to perform writing,
		 * we mark it as dirty.
		 */
		chunk_state_set(chunk, CHUNK_ST_DIRTY);
	}

	chunk_schedule_caching(chunk);
}

void diff_area_image_ctx_done(struct diff_area_image_ctx *io_ctx)
{
	if (!io_ctx->chunk)
		return;

	diff_area_image_put_chunk(io_ctx->chunk, io_ctx->is_write);
}

static int diff_area_load_chunk_from_storage(struct diff_area *diff_area,
					     struct chunk *chunk)
{
	struct diff_buffer *diff_buffer;

	diff_buffer = diff_buffer_take(diff_area, false);
	if (IS_ERR(diff_buffer))
		return PTR_ERR(diff_buffer);

	WARN_ON(chunk->diff_buffer);
	chunk->diff_buffer = diff_buffer;

	if (chunk_state_check(chunk, CHUNK_ST_STORE_READY))
		return chunk_load_diff(chunk);

	return chunk_load_orig(chunk);
}

static struct chunk *
diff_area_image_context_get_chunk(struct diff_area_image_ctx *io_ctx,
				  sector_t sector)
{
	int ret;
	struct chunk *chunk;
	struct diff_area *diff_area = io_ctx->diff_area;
	unsigned long new_chunk_number = chunk_number(diff_area, sector);

	chunk = io_ctx->chunk;
	if (chunk) {
		if (chunk->number == new_chunk_number)
			return chunk;

		/*
		 * If the sector falls into a new chunk, then we release
		 * the old chunk.
		 */
		diff_area_image_put_chunk(chunk, io_ctx->is_write);
		io_ctx->chunk = NULL;
	}

	/* Take a next chunk. */
	chunk = xa_load(&diff_area->chunk_map, new_chunk_number);
	if (unlikely(!chunk))
		return ERR_PTR(-EINVAL);

	ret = down_killable(&chunk->lock);
	if (ret)
		return ERR_PTR(ret);

	if (unlikely(chunk_state_check(chunk, CHUNK_ST_FAILED))) {
		pr_err("Chunk #%ld corrupted\n", chunk->number);

		pr_debug("new_chunk_number=%ld\n", new_chunk_number);
		pr_debug("sector=%llu\n", sector);
		pr_debug("Chunk size %llu in bytes\n",
		       (1ull << diff_area->chunk_shift));
		pr_debug("Chunk count %lu\n", diff_area->chunk_count);

		ret = -EIO;
		goto fail_unlock_chunk;
	}

	/*
	 * If there is already data in the buffer, then nothing needs to be loaded.
	 * Otherwise, the chunk needs to be loaded from the original device or
	 * from the difference storage.
	 */
	if (!chunk_state_check(chunk, CHUNK_ST_BUFFER_READY)) {
		ret = diff_area_load_chunk_from_storage(diff_area, chunk);
		if (unlikely(ret))
			goto fail_unlock_chunk;

		/* Set the flag that the buffer contains the required data. */
		chunk_state_set(chunk, CHUNK_ST_BUFFER_READY);
	} else
		diff_area_take_chunk_from_cache(diff_area, chunk);

	io_ctx->chunk = chunk;
	return chunk;

fail_unlock_chunk:
	pr_err("Failed to load chunk #%ld\n", chunk->number);
	up(&chunk->lock);
	return ERR_PTR(ret);
}

static inline sector_t diff_area_chunk_start(struct diff_area *diff_area,
					     struct chunk *chunk)
{
	return (sector_t)(chunk->number) << diff_area->chunk_shift;
}

/**
 * diff_area_image_io - Implements copying data from the chunk to bio_vec when
 *	reading or from bio_vec to the chunk when writing.
 */
blk_status_t diff_area_image_io(struct diff_area_image_ctx *io_ctx,
				const struct bio_vec *bvec, sector_t *pos)
{
	unsigned int bv_len = bvec->bv_len;
	struct iov_iter iter;

	iov_iter_bvec(&iter, io_ctx->is_write ? WRITE : READ, bvec, 1, bv_len);

	while (bv_len) {
		struct diff_buffer_iter diff_buffer_iter;
		struct chunk *chunk;
		size_t buff_offset;

		chunk = diff_area_image_context_get_chunk(io_ctx, *pos);
		if (IS_ERR(chunk))
			return BLK_STS_IOERR;

		buff_offset = (size_t)(*pos - chunk_sector(chunk))
				<< SECTOR_SHIFT;
		while (bv_len &&
		       diff_buffer_iter_get(chunk->diff_buffer, buff_offset,
					    &diff_buffer_iter)) {
			size_t sz;

			if (io_ctx->is_write)
				sz = copy_page_from_iter(
					diff_buffer_iter.page,
					diff_buffer_iter.offset,
					diff_buffer_iter.bytes,
					&iter);
			else
				sz = copy_page_to_iter(
					diff_buffer_iter.page,
					diff_buffer_iter.offset,
					diff_buffer_iter.bytes,
					&iter);
			if (!sz)
				return BLK_STS_IOERR;

			buff_offset += sz;
			*pos += (sz >> SECTOR_SHIFT);
			bv_len -= sz;
		}
	}

	return BLK_STS_OK;
}

static inline void diff_area_event_corrupted(struct diff_area *diff_area,
					     int err_code)
{
	struct blk_snap_event_corrupted data = {
		.orig_dev_id.mj = MAJOR(diff_area->orig_bdev->bd_dev),
		.orig_dev_id.mn = MINOR(diff_area->orig_bdev->bd_dev),
		.err_code = abs(err_code),
	};

	event_gen(&diff_area->diff_storage->event_queue, GFP_NOIO,
		  blk_snap_event_code_corrupted, &data,
		  sizeof(struct blk_snap_event_corrupted));
}

void diff_area_set_corrupted(struct diff_area *diff_area, int err_code)
{
	if (atomic_inc_return(&diff_area->corrupt_flag) != 1)
		return;

	diff_area_event_corrupted(diff_area, err_code);

	pr_err("Set snapshot device is corrupted for [%u:%u] with error code %d\n",
	       MAJOR(diff_area->orig_bdev->bd_dev),
	       MINOR(diff_area->orig_bdev->bd_dev), abs(err_code));
}

void diff_area_throttling_io(struct diff_area *diff_area)
{
	u64 start_waiting;

	start_waiting = jiffies_64;
	while (atomic_read(&diff_area->pending_io_count)) {
		schedule_timeout_interruptible(0);
		if (jiffies_64 > (start_waiting + HZ / 10))
			break;
	}
}<|MERGE_RESOLUTION|>--- conflicted
+++ resolved
@@ -1,18 +1,15 @@
 // SPDX-License-Identifier: GPL-2.0
 #define pr_fmt(fmt) KBUILD_MODNAME "-diff-area: " fmt
-<<<<<<< HEAD
 #ifdef HAVE_GENHD_H
 #include <linux/genhd.h>
 #endif
-=======
->>>>>>> 76b510c9
 #include <linux/blkdev.h>
 #include <linux/slab.h>
+#ifdef STANDALONE_BDEVFILTER
+#include "blk_snap.h"
+#else
 #include <linux/blk_snap.h>
-<<<<<<< HEAD
-#endif
-=======
->>>>>>> 76b510c9
+#endif
 #include "memory_checker.h"
 #include "params.h"
 #include "chunk.h"
@@ -20,6 +17,18 @@
 #include "diff_buffer.h"
 #include "diff_storage.h"
 #include "diff_io.h"
+
+#ifdef BLK_SNAP_DEBUGLOG
+#undef pr_debug
+#define pr_debug(fmt, ...) printk(KERN_INFO pr_fmt(fmt), ##__VA_ARGS__)
+#endif
+
+#ifndef HAVE_BDEV_NR_SECTORS
+static inline sector_t bdev_nr_sectors(struct block_device *bdev)
+{
+	return i_size_read(bdev->bd_inode) >> 9;
+};
+#endif
 
 static inline unsigned long chunk_number(struct diff_area *diff_area,
 					 sector_t sector)
@@ -131,6 +140,9 @@
 {
 	struct chunk *iter;
 	struct chunk *chunk = NULL;
+#ifdef BLK_SNAP_DEBUG_DIFF_BUFFER
+	int locked_mutex_counter = 0;
+#endif
 
 	spin_lock(caches_lock);
 	list_for_each_entry(iter, cache_queue, cache_link) {
@@ -143,6 +155,9 @@
 		 * then it is currently in use, and we try to clean up the
 		 * next chunk.
 		 */
+#ifdef BLK_SNAP_DEBUG_DIFF_BUFFER
+		locked_mutex_counter++;
+#endif
 	}
 	if (likely(chunk)) {
 		atomic_dec(cache_count);
@@ -150,6 +165,10 @@
 	}
 	spin_unlock(caches_lock);
 
+#ifdef BLK_SNAP_DEBUG_DIFF_BUFFER
+	if (locked_mutex_counter)
+		pr_debug("Found %d locked chunk\n", locked_mutex_counter);
+#endif
 	return chunk;
 }
 
@@ -161,8 +180,14 @@
 		struct chunk *chunk = get_chunk_from_cache_and_write_lock(
 			&diff_area->caches_lock, &diff_area->read_cache_queue,
 			&diff_area->read_cache_count);
-		if (chunk)
+		if (chunk) {
+#ifdef BLK_SNAP_DEBUG_IMAGE_WRITE
+			if (chunk_state_check(chunk, CHUNK_ST_DIRTY))
+				pr_err("get and lock dirty chunk #%ld from read cache\n",
+				       chunk->number);
+#endif
 			return chunk;
+		}
 	}
 
 	if (atomic_read(&diff_area->write_cache_count) >
@@ -170,8 +195,18 @@
 		struct chunk *chunk = get_chunk_from_cache_and_write_lock(
 			&diff_area->caches_lock, &diff_area->write_cache_queue,
 			&diff_area->write_cache_count);
-		if (chunk)
+		if (chunk) {
+#ifdef BLK_SNAP_DEBUG_IMAGE_WRITE
+			if (chunk_state_check(chunk, CHUNK_ST_DIRTY))
+				pr_debug(
+					"get and lock dirty chunk #%ld from write cache\n",
+					chunk->number);
+			else
+				pr_err("get and lock pure chunk #%ld from write cache\n",
+				       chunk->number);
+#endif
 			return chunk;
+		}
 	}
 
 	return NULL;
@@ -198,10 +233,22 @@
 		if (chunk_state_check(chunk, CHUNK_ST_DIRTY)) {
 			int ret;
 
+#ifdef BLK_SNAP_DEBUG_IMAGE_WRITE
+			pr_debug("Storing chunk #%ld\n", chunk->number);
+#endif
 			ret = chunk_schedule_storing(chunk, false);
-			if (ret)
+			if (ret) {
+#ifdef BLK_SNAP_DEBUG_IMAGE_WRITE
+				pr_debug("Failed to store chunk #%ld\n",
+					 chunk->number);
+#endif
 				chunk_store_failed(chunk, ret);
+			}
 		} else {
+#ifdef BLK_SNAP_DEBUG_IMAGE_WRITE
+			pr_debug("Release buffer for chunk #%ld\n",
+				 chunk->number);
+#endif
 			chunk_diff_buffer_release(chunk);
 			up(&chunk->lock);
 		}
@@ -320,9 +367,13 @@
 	if (!list_is_first(&chunk->cache_link, &chunk->cache_link)) {
 		list_del_init(&chunk->cache_link);
 
-		if (chunk_state_check(chunk, CHUNK_ST_DIRTY))
+		if (chunk_state_check(chunk, CHUNK_ST_DIRTY)) {
+#ifdef BLK_SNAP_DEBUG_IMAGE_WRITE
+			pr_debug("Take chunk #%lu from write cache",
+				 chunk->number);
+#endif
 			atomic_dec(&diff_area->write_cache_count);
-		else
+		} else
 			atomic_dec(&diff_area->read_cache_count);
 	}
 	spin_unlock(&diff_area->caches_lock);
@@ -477,6 +528,9 @@
 		 * we mark it as dirty.
 		 */
 		chunk_state_set(chunk, CHUNK_ST_DIRTY);
+#ifdef BLK_SNAP_DEBUG_IMAGE_WRITE
+		pr_debug("chunk #%ld marked as dirty\n", chunk->number);
+#endif
 	}
 
 	chunk_schedule_caching(chunk);
@@ -502,8 +556,12 @@
 	WARN_ON(chunk->diff_buffer);
 	chunk->diff_buffer = diff_buffer;
 
-	if (chunk_state_check(chunk, CHUNK_ST_STORE_READY))
+	if (chunk_state_check(chunk, CHUNK_ST_STORE_READY)) {
+#ifdef BLK_SNAP_DEBUG_IMAGE_WRITE
+		pr_debug("Read chunk #%lu from diff storage", chunk->number);
+#endif
 		return chunk_load_diff(chunk);
+	}
 
 	return chunk_load_orig(chunk);
 }
@@ -670,4 +728,48 @@
 		if (jiffies_64 > (start_waiting + HZ / 10))
 			break;
 	}
-}+}
+
+#ifdef BLK_SNAP_DEBUG_SECTOR_STATE
+int diff_area_get_sector_state(struct diff_area *diff_area, sector_t sector,
+			       unsigned int *chunk_state)
+{
+	struct chunk *chunk;
+	sector_t chunk_sectors = diff_area_chunk_sectors(diff_area);
+	sector_t offset = round_down(sector, chunk_sectors);
+
+	chunk = xa_load(&diff_area->chunk_map, chunk_number(diff_area, offset));
+	if (!chunk)
+		return -EINVAL;
+
+	WARN_ON(chunk_number(diff_area, offset) != chunk->number);
+	down(&chunk->lock);
+	*chunk_state = atomic_read(&chunk->state);
+	up(&chunk->lock);
+
+	return 0;
+}
+
+int diff_area_get_sector_image(struct diff_area *diff_area, sector_t pos,
+			       void *buf)
+{
+	struct chunk *chunk;
+	struct diff_area_image_ctx io_ctx;
+	struct diff_buffer_iter diff_buffer_iter;
+
+	diff_area_image_ctx_init(&io_ctx, diff_area, false);
+	chunk = diff_area_image_context_get_chunk(&io_ctx, pos);
+	if (IS_ERR(chunk))
+		return PTR_ERR(chunk);
+
+	diff_buffer_iter_get(chunk->diff_buffer, pos - chunk_sector(chunk),
+			     &diff_buffer_iter);
+	memcpy(buf,
+	       page_address(diff_buffer_iter.page) + diff_buffer_iter.offset,
+	       SECTOR_SIZE);
+
+	diff_area_image_ctx_done(&io_ctx);
+	return 0;
+}
+
+#endif
/* SPDX-License-Identifier: GPL-2.0 */
#ifndef __LINUX_BLK_SNAP_H
#define __LINUX_BLK_SNAP_H

#include <linux/types.h>
#include <linux/uuid.h>

#define BLK_SNAP_MODULE_NAME "blksnap"
#define BLK_SNAP_IMAGE_NAME "blksnap-image"
#define BLK_SNAP 'V'

#ifdef BLK_SNAP_MODIFICATION
#define IOCTL_MOD 32
#endif

enum blk_snap_ioctl {
	/*
	 * Service controls
	 */
	blk_snap_ioctl_version,
	/*
	 * Contols for tracking
	 */
	blk_snap_ioctl_tracker_remove,
	blk_snap_ioctl_tracker_collect,
	blk_snap_ioctl_tracker_read_cbt_map,
	blk_snap_ioctl_tracker_mark_dirty_blocks,
	/*
	 * Snapshot contols
	 */
	blk_snap_ioctl_snapshot_create,
	blk_snap_ioctl_snapshot_destroy,
	blk_snap_ioctl_snapshot_append_storage,
	blk_snap_ioctl_snapshot_take,
	blk_snap_ioctl_snapshot_collect,
	blk_snap_ioctl_snapshot_collect_images,
	blk_snap_ioctl_snapshot_wait_event,
	blk_snap_ioctl_end,
#ifdef BLK_SNAP_MODIFICATION
	/*
	 * Additional controls for any standalone modification
	 */
	blk_snap_ioctl_mod = IOCTL_MOD,
	blk_snap_ioctl_setlog,
	blk_snap_ioctl_get_sector_state,
	blk_snap_ioctl_end_mod
#endif
};

/**
 * struct blk_snap_version - Result for the &IOCTL_BLK_SNAP_VERSION control.
 * @major:
 *	Version major part.
 * @minor:
 *	Version minor part.
 * @revision:
 *	Revision number.
 * @build:
 *	Build number. Should be zero.
 */
struct blk_snap_version {
	__u16 major;
	__u16 minor;
	__u16 revision;
	__u16 build;
};
/**
 * IOCTL_BLK_SNAP_VERSION - Get version and compatibility flags.
 *
 * Linking the product behavior to the version code does not seem to be a very
 * good idea. Version is only for logs.
 */
#define IOCTL_BLK_SNAP_VERSION                                                 \
	_IOW(BLK_SNAP, blk_snap_ioctl_version, struct blk_snap_version)

#ifdef BLK_SNAP_MODIFICATION

enum blk_snap_compat_flags {
	blk_snap_compat_flag_debug_sector_state,
	blk_snap_compat_flag_setlog,
	/*
	 * Reserved for new features
	 */
	blk_snap_compat_flags_end
};
static_assert(blk_snap_compat_flags_end <= 64,
	      "There are too many compatibility flags.");

#define BLK_SNAP_MOD_NAME_LIMIT 32

/**
 * struct blk_snap_modification - Result for &IOCTL_BLK_SNAP_VERSION control.
 *
 * @compatibility_flags:
 *	[TBD] Reserved for new modification specific features.
 * @name:
 *	Name of modification of the module blksnap (fork name, for example).
 *      It's should be empty string for upstream module.
 */
struct blk_snap_mod {
	__u64 compatibility_flags;
	__u8 name[BLK_SNAP_MOD_NAME_LIMIT];
};

/**
 * IOCTL_BLK_SNAP_MOD - Get modification name and compatibility flags.
 *
 * Linking the product behavior to the version code does not seem to me a very
 * good idea. However, such an ioctl is good for checking that the module has
 * loaded and is responding to requests.
 *
 * The compatibility flags allows to safely extend the functionality of the
 * module. When the blk_snap kernel module receives new ioctl it will be
 * enough to add a bit.
 *
 * The name of the modification can be used by the authors of forks and branches
 * of the original module. The module in upstream have not any modifications.
 */
#define IOCTL_BLK_SNAP_MOD                                                     \
	_IOW(BLK_SNAP, blk_snap_ioctl_mod, struct blk_snap_mod)

#endif

/*
 * The main functionality of the module is change block tracking (CBT).
 * Next, a number of ioctls will describe the interface for the CBT mechanism.
 */

/**
 * struct blk_snap_dev_t - Block device ID.
 * @mj:
 *	Device ID major part.
 * @mn:
 *	Device ID minor part.
 *
 * In user space and in kernel space, block devices are encoded differently.
 * We need to enter our own type to guarantee the correct transmission of the
 * major and minor parts.
 */
struct blk_snap_dev_t {
	__u32 mj;
	__u32 mn;
};

/**
 * struct blk_snap_tracker_remove - Input argument for the
 *	&IOCTL_BLK_SNAP_TRACKER_REMOVE control.
 * @dev_id:
 *	Device ID.
 */
struct blk_snap_tracker_remove {
	struct blk_snap_dev_t dev_id;
};
/**
 * IOCTL_BLK_SNAP_TRACKER_REMOVE - Remove a device from tracking.
 *
 * Removes the device from tracking changes.
 * Adding a device for tracking is performed when creating a snapshot
 * that includes this device.
 */
#define IOCTL_BLK_SNAP_TRACKER_REMOVE                                          \
	_IOW(BLK_SNAP, blk_snap_ioctl_tracker_remove,                          \
	     struct blk_snap_tracker_remove)

/**
 * struct blk_snap_cbt_info - Information about change tracking for a block
 *	device.
 * @dev_id:
 *	Device ID.
 * @blk_size:
 *	Block size in bytes.
 * @device_capacity:
 *	Device capacity in bytes.
 * @blk_count:
 *	Number of blocks.
 * @generation_id:
 *	Unique identification number of change tracking generation.
 * @snap_number:
 *	Current changes number.
 */
struct blk_snap_cbt_info {
	struct blk_snap_dev_t dev_id;
	__u32 blk_size;
	__u64 device_capacity;
	__u32 blk_count;
	uuid_t generation_id;
	__u8 snap_number;
};
/**
 * struct blk_snap_tracker_collect - Argument for the
 *	&IOCTL_BLK_SNAP_TRACKER_COLLECT control.
 * @count:
 *	Size of @cbt_info_array in the number of &struct blk_snap_cbt_info.
 *	If @cbt_info_array has not enough space, it will contain the required
 *	size of the array.
 * @cbt_info_array:
 *	Pointer to the array for output.
 */
struct blk_snap_tracker_collect {
	__u32 count;
	struct blk_snap_cbt_info *cbt_info_array;
};
/**
 * IOCTL_BLK_SNAP_TRACKER_COLLECT - Collect all tracked devices.
 *
 * Getting information about all devices under tracking.
 * This ioctl returns the same information that the module outputs
 * to sysfs for each device under tracking.
 */
#define IOCTL_BLK_SNAP_TRACKER_COLLECT                                         \
	_IOW(BLK_SNAP, blk_snap_ioctl_tracker_collect,                         \
	     struct blk_snap_tracker_collect)

/**
 * struct blk_snap_tracker_read_cbt_bitmap - Argument for the
 *	&IOCTL_BLK_SNAP_TRACKER_READ_CBT_MAP control.
 * @dev_id:
 *	Device ID.
 * @offset:
 *	Offset from the beginning of the CBT bitmap in bytes.
 * @length:
 *	Size of @buff in bytes.
 * @buff:
 *	Pointer to the buffer for output.
 */
struct blk_snap_tracker_read_cbt_bitmap {
	struct blk_snap_dev_t dev_id;
	__u32 offset;
	__u32 length;
	__u8 *buff;
};
/**
 * IOCTL_BLK_SNAP_TRACKER_READ_CBT_MAP - Read the CBT map.
 *
 * This ioctl allows to read the table of changes. Sysfs also has a file that
 * allows to read this table.
 */
#define IOCTL_BLK_SNAP_TRACKER_READ_CBT_MAP                                    \
	_IOR(BLK_SNAP, blk_snap_ioctl_tracker_read_cbt_map,                    \
	     struct blk_snap_tracker_read_cbt_bitmap)

/**
 * struct blk_snap_block_range - Element of array for
 *	&struct blk_snap_tracker_mark_dirty_blocks.
 * @sector_offset:
 *	Offset from the beginning of the disk in sectors.
 * @sector_count:
 *	Number of sectors.
 */
struct blk_snap_block_range {
	__u64 sector_offset;
	__u64 sector_count;
};
/**
 * struct blk_snap_tracker_mark_dirty_blocks - Argument for the
 *	&IOCTL_BLK_SNAP_TRACKER_MARK_DIRTY_BLOCKS control.
 * @dev_id:
 *	Device ID.
 * @count:
 *	Size of @dirty_blocks_array in the number of
 *	&struct blk_snap_block_range.
 * @dirty_blocks_array:
 *	Pointer to the array of &struct blk_snap_block_range.
 */
struct blk_snap_tracker_mark_dirty_blocks {
	struct blk_snap_dev_t dev_id;
	__u32 count;
	struct blk_snap_block_range *dirty_blocks_array;
};
/**
 * IOCTL_BLK_SNAP_TRACKER_MARK_DIRTY_BLOCKS - Set dirty blocks in the CBT map.
 *
 * There are cases when some blocks need to be marked as changed.
 * This ioctl allows to do this.
 */
#define IOCTL_BLK_SNAP_TRACKER_MARK_DIRTY_BLOCKS                               \
	_IOR(BLK_SNAP, blk_snap_ioctl_tracker_mark_dirty_blocks,               \
	     struct blk_snap_tracker_mark_dirty_blocks)

/*
 * Next, there will be a description of the interface for working with
 * snapshots.
 */

/**
 * struct blk_snap_snapshot_create - Argument for the
 *	&IOCTL_BLK_SNAP_SNAPSHOT_CREATE control.
 * @count:
 *	Size of @dev_id_array in the number of &struct blk_snap_dev_t.
 * @dev_id_array:
 *	Pointer to the array of &struct blk_snap_dev_t.
 * @id:
 *	Return ID of the created snapshot.
 */
struct blk_snap_snapshot_create {
	__u32 count;
	struct blk_snap_dev_t *dev_id_array;
	uuid_t id;
};
/**
 * This ioctl creates a snapshot structure in the memory and allocates an
 * identifier for it. Further interaction with the snapshot is possible by
 * this identifier.
 * Several snapshots can be created at the same time, but with the condition
 * that one block device can only be included in one snapshot.
 */
#define IOCTL_BLK_SNAP_SNAPSHOT_CREATE                                         \
	_IOW(BLK_SNAP, blk_snap_ioctl_snapshot_create,                         \
	     struct blk_snap_snapshot_create)

/**
 * struct blk_snap_snapshot_destroy - Argument for the
 *	&IOCTL_BLK_SNAP_SNAPSHOT_DESTROY control.
 * @id:
 *	Snapshot ID.
 */
struct blk_snap_snapshot_destroy {
	uuid_t id;
};
/**
 * IOCTL_BLK_SNAP_SNAPSHOT_DESTROY - Release and destroy the snapshot.
 *
 * Destroys all snapshot structures and releases all its allocated resources.
 */
#define IOCTL_BLK_SNAP_SNAPSHOT_DESTROY                                        \
	_IOR(BLK_SNAP, blk_snap_ioctl_snapshot_destroy,                        \
	     struct blk_snap_snapshot_destroy)

/**
 * struct blk_snap_snapshot_append_storage - Argument for the
 *	&IOCTL_BLK_SNAP_SNAPSHOT_APPEND_STORAGE control.
 * @id:
 *	Snapshot ID.
 * @dev_id:
 *	Device ID.
 * @count:
 *	Size of @ranges in the number of &struct blk_snap_block_range.
 * @ranges:
 *	Pointer to the array of &struct blk_snap_block_range.
 */
struct blk_snap_snapshot_append_storage {
	uuid_t id;
	struct blk_snap_dev_t dev_id;
	__u32 count;
	struct blk_snap_block_range *ranges;
};
/**
 * IOCTL_BLK_SNAP_SNAPSHOT_APPEND_STORAGE - Append storage to the difference
 *	storage of the snapshot.
 *
 * The snapshot difference storage can be set either before or after creating
 * the snapshot images. This allows to dynamically expand the difference
 * storage while holding the snapshot.
 */
#define IOCTL_BLK_SNAP_SNAPSHOT_APPEND_STORAGE                                 \
	_IOW(BLK_SNAP, blk_snap_ioctl_snapshot_append_storage,                 \
	     struct blk_snap_snapshot_append_storage)

/**
 * struct blk_snap_snapshot_take - Argument for the
 *	&IOCTL_BLK_SNAP_SNAPSHOT_TAKE control.
 * @id:
 *	Snapshot ID.
 */
struct blk_snap_snapshot_take {
	uuid_t id;
};
/**
 * IOCTL_BLK_SNAP_SNAPSHOT_TAKE - Take snapshot.
 *
 * This ioctl creates snapshot images of block devices and switches CBT tables.
 * The snapshot must be created before this call, and the areas of block
 * devices should be added to the difference storage.
 */
#define IOCTL_BLK_SNAP_SNAPSHOT_TAKE                                           \
	_IOR(BLK_SNAP, blk_snap_ioctl_snapshot_take,                           \
	     struct blk_snap_snapshot_take)

/**
 * struct blk_snap_snapshot_collect - Argument for the
 *	&IOCTL_BLK_SNAP_SNAPSHOT_COLLECT control.
 * @count:
 *	Size of @ids in the number of &uuid_t.
 *	If @ids has not enough space, it will contain the required
 *      size of the array.
 * @ids:
 *	Pointer to the array with the snapshot ID for output. If the pointer is
 *	zero, the ioctl returns the number of active snapshots in &count.
 *
 */
struct blk_snap_snapshot_collect {
	__u32 count;
	uuid_t *ids;
};
/**
 * IOCTL_BLK_SNAP_SNAPSHOT_COLLECT - Get collection of created snapshots.
 *
 * This information can also be obtained from files from sysfs.
 */
#define IOCTL_BLK_SNAP_SNAPSHOT_COLLECT                                        \
	_IOW(BLK_SNAP, blk_snap_ioctl_snapshot_collect,                        \
	     struct blk_snap_snapshot_collect)
/**
 * struct blk_snap_image_info - Associates the original device in the snapshot
 *	and the corresponding snapshot image.
 * @orig_dev_id:
 *	Device ID.
 * @image_dev_id:
 *	Image ID.
 */
struct blk_snap_image_info {
	struct blk_snap_dev_t orig_dev_id;
	struct blk_snap_dev_t image_dev_id;
};
/**
 * struct blk_snap_snapshot_collect_images - Argument for the
 *	&IOCTL_BLK_SNAP_SNAPSHOT_COLLECT_IMAGES control.
 * @id:
 *	Snapshot ID.
 * @count:
 *	Size of @image_info_array in the number of &struct blk_snap_image_info.
 *	If @image_info_array has not enough space, it will contain the required
 *      size of the array.
 * @image_info_array:
 *	Pointer to the array for output.
 */
struct blk_snap_snapshot_collect_images {
	uuid_t id;
	__u32 count;
	struct blk_snap_image_info *image_info_array;
};
/**
 * IOCTL_BLK_SNAP_SNAPSHOT_COLLECT_IMAGES - Get a collection of devices and
 *	their snapshot images.
 *
 * While holding the snapshot, this ioctl allows you to get a table of
 * correspondences of the original devices and their snapshot images.
 * This information can also be obtained from files from sysfs.
 */
#define IOCTL_BLK_SNAP_SNAPSHOT_COLLECT_IMAGES                                 \
	_IOW(BLK_SNAP, blk_snap_ioctl_snapshot_collect_images,                 \
	     struct blk_snap_snapshot_collect_images)

enum blk_snap_event_codes {
	/**
	 * Low free space in difference storage event.
	 *
	 * If the free space in the difference storage is reduced to the
	 * specified limit, the module generates this event.
	 */
	blk_snap_event_code_low_free_space,
	/**
	 * Snapshot image is corrupted event.
	 *
	 * If a chunk could not be allocated when trying to save data to the
	 * difference storage, this event is generated.
	 * However, this does not mean that the backup process was interrupted
	 * with an error. If the snapshot image has been read to the end by
	 * this time, the backup process is considered successful.
	 */
	blk_snap_event_code_corrupted,
};

/**
 * struct blk_snap_snapshot_event - Argument for the
 *	&IOCTL_BLK_SNAP_SNAPSHOT_WAIT_EVENT control.
 * @id:
 *	Snapshot ID.
 * @timeout_ms:
 *	Timeout for waiting in milliseconds.
 * @time_label:
 *	Timestamp of the received event.
 * @code:
 *	Code of the received event.
 * @data:
 *	The received event body.
 */
struct blk_snap_snapshot_event {
	uuid_t id;
	__u32 timeout_ms;
	__u32 code;
	__s64 time_label;
	__u8 data[4096 - 32];
};
static_assert(
	sizeof(struct blk_snap_snapshot_event) == 4096,
	"The size struct blk_snap_snapshot_event should be equal to the size of the page.");

/**
 * IOCTL_BLK_SNAP_SNAPSHOT_WAIT_EVENT - Wait and get the event from the
 *	snapshot.
 *
 * While holding the snapshot, the kernel module can transmit information about
 * changes in its state in the form of events to the user level.
 * It is very important to receive these events as quickly as possible, so the
 * user's thread is in the state of interruptable sleep.
 */
#define IOCTL_BLK_SNAP_SNAPSHOT_WAIT_EVENT                                     \
	_IOW(BLK_SNAP, blk_snap_ioctl_snapshot_wait_event,                     \
	     struct blk_snap_snapshot_event)

/**
 * struct blk_snap_event_low_free_space - Data for the
 *	&blk_snap_event_code_low_free_space event.
 * @requested_nr_sect:
 *	The required number of sectors.
 */
struct blk_snap_event_low_free_space {
	__u64 requested_nr_sect;
};

/**
 * struct blk_snap_event_corrupted - Data for the
 *	&blk_snap_event_code_corrupted event.
 * @orig_dev_id:
 *	Device ID.
 * @err_code:
 *	Error code.
 */
struct blk_snap_event_corrupted {
	struct blk_snap_dev_t orig_dev_id;
	__s32 err_code;
};


#ifdef BLK_SNAP_MODIFICATION
/**
 * @level:
 *	0 - disable logging to file
 *	3 - only error messages
<<<<<<< HEAD
 *	4 - log warnings (default)
 *	6 - log info messages
=======
 *	4 - log warnings
 *	6 - log info messages (default)
>>>>>>> a8c35817
 *	7 - log debug messages
 * @filepath_size:
 *	Count of bytes in &filepath.
 * @filename:
 *	Full path for log file.
 */
struct blk_snap_setlog {
	__u32 level;
	__u32 filepath_size;
	__u8 *filepath;
};

/**
 *
 */
#define IOCTL_BLK_SNAP_SETLOG                                                  \
	_IOW(BLK_SNAP, blk_snap_ioctl_setlog, struct blk_snap_setlog)

/**
 *
 */
struct blk_snap_sector_state {
	__u8 snap_number_prev;
	__u8 snap_number_curr;
	__u32 chunk_state;
};

struct blk_snap_get_sector_state {
	struct blk_snap_dev_t image_dev_id;
	__u64 sector;
	struct blk_snap_sector_state state;
};

/**
 *
 */
#define IOCTL_BLK_SNAP_GET_SECTOR_STATE                                        \
	_IOW(BLK_SNAP, blk_snap_ioctl_get_sector_state,                        \
	     struct blk_snap_get_sector_state)

#endif /* BLK_SNAP_MODIFICATION */

#endif /* __LINUX_BLK_SNAP_H */<|MERGE_RESOLUTION|>--- conflicted
+++ resolved
@@ -528,13 +528,8 @@
  * @level:
  *	0 - disable logging to file
  *	3 - only error messages
-<<<<<<< HEAD
- *	4 - log warnings (default)
- *	6 - log info messages
-=======
  *	4 - log warnings
  *	6 - log info messages (default)
->>>>>>> a8c35817
  *	7 - log debug messages
  * @filepath_size:
  *	Count of bytes in &filepath.
